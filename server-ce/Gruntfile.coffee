fs = require "fs"
spawn = require("child_process").spawn
exec = require("child_process").exec
rimraf = require "rimraf"
Path = require "path"
semver = require "semver"
knox = require "knox"
crypto = require "crypto"
async = require "async"
settings = require("settings-sharelatex")


<<<<<<< HEAD
SERVICES = require("./config/services")

=======
SERVICES = [{
	name: "web"
	repo: "https://github.com/sharelatex/web-sharelatex.git"
	version: "master"
}, {
	name: "real-time"
	repo: "https://github.com/sharelatex/real-time-sharelatex.git"
	version: "master"
}, {
	name: "document-updater"
	repo: "https://github.com/sharelatex/document-updater-sharelatex.git"
	version: "master"
}, {
	name: "clsi"
	repo: "https://github.com/sharelatex/clsi-sharelatex.git"
	version: "master"
}, {
	name: "filestore"
	repo: "https://github.com/sharelatex/filestore-sharelatex.git"
	version: "master"
}, {
	name: "track-changes"
	repo: "https://github.com/sharelatex/track-changes-sharelatex.git"
	version: "master"
}, {
	name: "docstore"
	repo: "https://github.com/sharelatex/docstore-sharelatex.git"
	version: "master"
}, {
	name: "chat"
	repo: "https://github.com/sharelatex/chat-sharelatex.git"
	version: "master"
}, {
	name: "tags"
	repo: "https://github.com/sharelatex/tags-sharelatex.git"
	version: "master"
}, {
	name: "spelling"
	repo: "https://github.com/sharelatex/spelling-sharelatex.git"
	version: "master"
}]
>>>>>>> 240280a0
module.exports = (grunt) ->
	grunt.loadNpmTasks 'grunt-bunyan'
	grunt.loadNpmTasks 'grunt-execute'
	grunt.loadNpmTasks 'grunt-available-tasks'
	grunt.loadNpmTasks 'grunt-concurrent'
	grunt.loadNpmTasks "grunt-contrib-coffee"
	grunt.loadNpmTasks "grunt-shell"


	execute = {}
	for service in SERVICES
		execute[service.name] =
			src: "#{service.name}/app.js"

	grunt.initConfig
		execute: execute

		concurrent:
			all:
				tasks: ("run:#{service.name}" for service in SERVICES)
				options:
					limit: SERVICES.length
					logConcurrentOutput: true
		coffee:
			migrate:
				expand: true,
				flatten: false,
				cwd: './',
				src: ['./migrations/*.coffee'],
				dest: './',
				ext: '.js'
				options:
					bare:true

		shell:
			migrate:
				command: "./node_modules/east/bin/east migrate --adapter east-mongo --url #{settings?.mongo?.url}"

		availabletasks:
			tasks:
				options:
					filter: 'exclude',
					tasks: [
						'concurrent'
						'execute'
						'bunyan'
						'availabletasks'
						]
					groups:
						"Run tasks": [
							"run"
							"run:all"
							"default"
						].concat ("run:#{service.name}" for service in SERVICES)
						"Misc": [
							"help"
						]
						"Install tasks": ("install:#{service.name}" for service in SERVICES).concat(["install:all", "install", "install:dirs"])
						"Update tasks": ("update:#{service.name}" for service in SERVICES).concat(["update:all", "update"])
						"Checks": ["check", "check:redis", "check:latexmk", "check:s3", "check:make"]

	for service in SERVICES
		do (service) ->
			grunt.registerTask "install:#{service.name}", "Download and set up the #{service.name} service", () ->
				done = @async()
				Helpers.installService(service, done)
			grunt.registerTask "update:#{service.name}", "Checkout and update the #{service.name} service", () ->
				done = @async()
				Helpers.updateService(service, done)
			grunt.registerTask "run:#{service.name}", "Run the ShareLaTeX #{service.name} service", ["bunyan", "execute:#{service.name}"]
			grunt.registerTask "release:#{service.name}", "Create a new release version of #{service.name} (specify with --release option)", () ->
				done = @async()
				Helpers.createNewRelease(service, grunt.option("release"), done)


	grunt.registerTask 'install:dirs', "Copy the example config into the real config", () ->
		Helpers.createDataDirs @async()
	grunt.registerTask 'install:all', "Download and set up all ShareLaTeX services",
		["check:make"].concat(
			("install:#{service.name}" for service in SERVICES)
		).concat([ "install:dirs"])
	grunt.registerTask 'install', 'install:all'
	grunt.registerTask 'update:all', "Checkout and update all ShareLaTeX services",
		["check:make"].concat(
			("update:#{service.name}" for service in SERVICES)
		)
	grunt.registerTask 'update', 'update:all'
	grunt.registerTask 'run', "Run all of the sharelatex processes", ['concurrent:all']
	grunt.registerTask 'run:all', 'run'

	grunt.registerTask 'help', 'Display this help list', 'availabletasks'
	grunt.registerTask 'default', 'run'

	grunt.registerTask "check:redis", "Check that redis is installed and running", () ->
		Helpers.checkRedis @async()
	grunt.registerTask "check:latexmk", "Check that latexmk is installed", () ->
		Helpers.checkLatexmk @async()
	grunt.registerTask "check:s3", "Check that Amazon S3 credentials are configured", () ->
		Helpers.checkS3 @async()
	grunt.registerTask "check:fs", "Check that local filesystem options are configured", () ->
		Helpers.checkFS @async()
	grunt.registerTask "check:aspell", "Check that aspell is installed", () ->
		Helpers.checkAspell @async()
	grunt.registerTask "check:make", "Check that make is installed", () ->
		Helpers.checkMake @async()
	grunt.registerTask "check", "Check that you have the required dependencies installed", ["check:redis", "check:latexmk", "check:s3", "check:fs", "check:aspell"]

	grunt.registerTask "build:upstart_scripts", "Create upstart scripts for each service", () ->
		Helpers.buildUpstartScripts()


	grunt.registerTask 'migrate', "compile migrations and run them", ['coffee:migrate', 'shell:migrate']


	Helpers =
		installService: (service, callback = (error) ->) ->
			Helpers.cloneGitRepo service, (error) ->
				return callback(error) if error?
				Helpers.installNpmModules service, (error) ->
					return callback(error) if error?
					Helpers.rebuildNpmModules service, (error) ->
						return callback(error) if error?
						Helpers.runGruntInstall service, (error) ->
							return callback(error) if error?
							callback()

		updateService: (service, callback = (error) ->) ->
			Helpers.updateGitRepo service, (error) ->
				return callback(error) if error?
				Helpers.installNpmModules service, (error) ->
					return callback(error) if error?
					Helpers.rebuildNpmModules service, (error) ->
						return callback(error) if error?
						Helpers.runGruntInstall service, (error) ->
							return callback(error) if error?
							callback()

		cloneGitRepo: (service, callback = (error) ->) ->
			repo_src = service.repo
			dir = service.name
			if !fs.existsSync(dir)
				proc = spawn "git", [
					"clone",
					"-b", service.version,
					repo_src,
					dir
				], stdio: "inherit"
				proc.on "close", () ->
					callback()
			else
				console.log "#{dir} already installed, skipping."
				callback()

		updateGitRepo: (service, callback = (error) ->) ->
			dir = service.name
			proc = spawn "git", ["checkout", service.version], cwd: dir, stdio: "inherit"
			proc.on "close", () ->
				proc = spawn "git", ["pull"], cwd: dir, stdio: "inherit"
				proc.on "close", () ->
					callback()

		createNewRelease: (service, version, callback = (error) ->) ->
			dir = service.name
			proc = spawn "sed", [
				"-i", "",
				"s/\"version\".*$/\"version\": \"#{version}\",/g",
				"package.json"
			], cwd: dir, stdio: "inherit"
			proc.on "close", () ->
				proc = spawn "git", ["commit", "-a", "-m", "Release version #{version}"], cwd: dir, stdio: "inherit"
				proc.on "close", () ->
					proc = spawn "git", ["tag", "v#{version}"], cwd: dir, stdio: "inherit"
					proc.on "close", () ->
						proc = spawn "git", ["push"], cwd: dir, stdio: "inherit"
						proc.on "close", () ->
							proc = spawn "git", ["push", "--tags"], cwd: dir, stdio: "inherit"
							proc.on "close", () ->
								callback()

		installNpmModules: (service, callback = (error) ->) ->
			dir = service.name
			proc = spawn "npm", ["install"], stdio: "inherit", cwd: dir
			proc.on "close", () ->
				callback()

		# work around for https://github.com/npm/npm/issues/5400
		# where binary modules are not built due to bug in npm
		rebuildNpmModules: (service, callback = (error) ->) ->
			dir = service.name
			proc = spawn "npm", ["rebuild"], stdio: "inherit", cwd: dir
			proc.on "close", () ->
				callback()

		createDataDirs: (callback = (error) ->) ->
			DIRS = [
				"tmp/dumpFolder"
				"tmp/uploads"
				"data/user_files"
				"data/compiles"
				"data/cache"
			]
			jobs = []
			for dir in DIRS
				do (dir) ->
					jobs.push (callback) ->
						path = Path.join(__dirname, dir)
						grunt.log.writeln "Ensuring '#{path}' exists"
						exec "mkdir -p #{path}", callback
			async.series jobs, callback


		runGruntInstall: (service, callback = (error) ->) ->
			dir = service.name
			proc = spawn "grunt", ["install"], stdio: "inherit", cwd: dir
			proc.on "close", () ->
				callback()

		checkRedis: (callback = (error) ->) ->
			grunt.log.write "Checking Redis is running... "
			exec "redis-cli info", (error, stdout, stderr) ->
				if error? and error.message.match("Could not connect")
					grunt.log.error "FAIL. Redis is not running"
					return callback(error)
				else if error?
					return callback(error)
				else
					m = stdout.match(/redis_version:(.*)/)
					if !m?
						grunt.log.error "FAIL."
						grunt.log.error "Unknown redis version"
						error = new Error("Unknown redis version")
					else
						version = m[1]
						if semver.gte(version, "2.6.12")
							grunt.log.writeln "OK."
							grunt.log.writeln "Running Redis version #{version}"
						else
							grunt.log.error "FAIL."
							grunt.log.error "Redis version is too old (#{version}). Must be 2.6.12 or greater."
							error = new Error("Redis version is too old (#{version}). Must be 2.6.12 or greater.")
				callback(error)

		checkLatexmk: (callback = (error) ->) ->
			grunt.log.write "Checking latexmk is installed... "
			exec "latexmk --version", (error, stdout, stderr) ->
				if error? and error.message.match("not found")
					grunt.log.error "FAIL."
					grunt.log.errorlns """
					Either latexmk is not installed or is not in your PATH.

					latexmk comes with TexLive 2013, and must be a version from 2013 or later.
					If you have already have TeXLive installed, then make sure it is
					included in your PATH (example for 64-bit linux):

						export PATH=$PATH:/usr/local/texlive/2014/bin/x86_64-linux/

					This is a not a fatal error, but compiling will not work without latexmk.
					"""
					return callback(error)
				else if error?
					return callback(error)
				else
					m = stdout.match(/Version (.*)/)
					if !m?
						grunt.log.error "FAIL."
						grunt.log.error "Unknown latexmk version"
						error = new Error("Unknown latexmk version")
					else
						version = m[1]
						if semver.gte(version + ".0", "4.39.0")
							grunt.log.writeln "OK."
							grunt.log.writeln "Running latexmk version #{version}"
						else
							grunt.log.error "FAIL."
							grunt.log.errorlns """
							latexmk version is too old (#{version}). Must be 4.39 or greater.
							This is a not a fatal error, but compiling will not work without latexmk
							"""
							error = new Error("latexmk is too old")
				callback(error)

		checkAspell: (callback = (error) ->) ->
			grunt.log.write "Checking aspell is installed... "
			exec "aspell dump dicts", (error, stdout, stderr) ->
				if error? and error.message.match("not found")
					grunt.log.error "FAIL."
					grunt.log.errorlns """
					Either aspell is not installed or is not in your PATH.

					On Ubuntu you can install aspell with:

						sudo apt-get install aspell

					Or on a mac:

						brew install aspell

					This is not a fatal error, but the spell-checker will not work without aspell
					"""
					return callback(error)
				else if error?
					return callback(error)
				else
					grunt.log.writeln "OK."
					grunt.log.writeln "The following spell check dictionaries are available:"
					grunt.log.write stdout
					callback()
				callback(error)

		checkS3: (callback = (error) ->) ->
			Settings = require "settings-sharelatex"
			if Settings.filestore.backend==""
				grunt.log.writeln "No backend specified. Assuming Amazon S3"
				Settings.filestore.backend = "s3"
			if Settings.filestore.backend=="s3"
				grunt.log.write "Checking S3 credentials... "
				try
					client = knox.createClient({
						key: Settings.filestore.s3.key
						secret: Settings.filestore.s3.secret
						bucket: Settings.filestore.stores.user_files
					})
				catch e
					grunt.log.error "FAIL."
					grunt.log.errorlns """
					Please configure your Amazon S3 credentials in config/settings.development.coffee

					Amazon S3 (Simple Storage Service) is a cloud storage service provided by
					Amazon. ShareLaTeX uses S3 for storing binary files like images. You can
					sign up for an account and find out more at:

							http://aws.amazon.com/s3/

					"""
					return callback()
				client.getFile "does-not-exist", (error, response) ->
					unless response? and response.statusCode == 404
						grunt.log.error "FAIL."
						grunt.log.errorlns """
						Could not connect to Amazon S3. Please check your credentials.
						"""
					else
						grunt.log.writeln "OK."
					callback()
			else
				grunt.log.writeln "Filestore other than S3 configured. Not checking S3."
				callback()

		checkFS: (callback = (error) ->) ->
			Settings = require "settings-sharelatex"
			if Settings.filestore.backend=="fs"
				grunt.log.write "Checking FS configuration... "
				fs = require("fs")
				fs.exists Settings.filestore.stores.user_files, (exists) ->
					if exists
						grunt.log.writeln "OK."
					else
						grunt.log.error "FAIL."
						grunt.log.errorlns """
						Could not find directory "#{Settings.filestore.stores.user_files}".
						Please check your configuration.
						"""
					callback()
			else
				grunt.log.writeln "Filestore other than FS configured. Not checking FS."
				callback()

		checkMake: (callback = (error) ->) ->
			grunt.log.write "Checking make is installed... "
			exec "make --version", (error, stdout, stderr) ->
				if error? and error.message.match("not found")
					grunt.log.error "FAIL."
					grunt.log.errorlns """
					Either make is not installed or is not in your path.

					On Ubuntu you can install make with:

					    sudo apt-get install build-essential

					"""
					return callback(error)
				else if error?
					return callback(error)
				else
					grunt.log.write "OK."
					return callback()

		buildUpstartScripts: () ->
			template = fs.readFileSync("package/upstart/sharelatex-template.conf").toString()
			for service in SERVICES
				fs.writeFileSync "package/upstart/sharelatex-#{service.name}.conf", template.replace(/__SERVICE__/g, service.name)<|MERGE_RESOLUTION|>--- conflicted
+++ resolved
@@ -10,52 +10,8 @@
 settings = require("settings-sharelatex")
 
 
-<<<<<<< HEAD
 SERVICES = require("./config/services")
 
-=======
-SERVICES = [{
-	name: "web"
-	repo: "https://github.com/sharelatex/web-sharelatex.git"
-	version: "master"
-}, {
-	name: "real-time"
-	repo: "https://github.com/sharelatex/real-time-sharelatex.git"
-	version: "master"
-}, {
-	name: "document-updater"
-	repo: "https://github.com/sharelatex/document-updater-sharelatex.git"
-	version: "master"
-}, {
-	name: "clsi"
-	repo: "https://github.com/sharelatex/clsi-sharelatex.git"
-	version: "master"
-}, {
-	name: "filestore"
-	repo: "https://github.com/sharelatex/filestore-sharelatex.git"
-	version: "master"
-}, {
-	name: "track-changes"
-	repo: "https://github.com/sharelatex/track-changes-sharelatex.git"
-	version: "master"
-}, {
-	name: "docstore"
-	repo: "https://github.com/sharelatex/docstore-sharelatex.git"
-	version: "master"
-}, {
-	name: "chat"
-	repo: "https://github.com/sharelatex/chat-sharelatex.git"
-	version: "master"
-}, {
-	name: "tags"
-	repo: "https://github.com/sharelatex/tags-sharelatex.git"
-	version: "master"
-}, {
-	name: "spelling"
-	repo: "https://github.com/sharelatex/spelling-sharelatex.git"
-	version: "master"
-}]
->>>>>>> 240280a0
 module.exports = (grunt) ->
 	grunt.loadNpmTasks 'grunt-bunyan'
 	grunt.loadNpmTasks 'grunt-execute'
