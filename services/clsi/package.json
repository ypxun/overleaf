{
  "name": "node-clsi", 
  "description": "A Node.js implementation of the CLSI LaTeX web-API", 
  "version": "0.1.4", 
  "repository": {
    "type": "git", 
    "url": "https://github.com/sharelatex/clsi-sharelatex.git"
  }, 
  "scripts": {
    "test:acceptance:wait_for_app": "echo 'Waiting for app to be accessible' && while (! curl -s -o /dev/null localhost:3013/status) do sleep 1; done", 
    "test:acceptance:run": "mocha --recursive --reporter spec --timeout 15000", 
    "test:acceptance:dir": "npm -q run test:acceptance:wait_for_app && npm -q run test:acceptance:run -- $@", 
    "test:acceptance": "npm run compile:app && npm run compile:acceptance_tests && npm run test:acceptance:_run -- $@", 
    "compile:test:acceptance": "coffee -o test/acceptance/js -c test/acceptance/coffee", 
    "compile:test:smoke": "coffee -o test/smoke/js -c test/smoke/coffee", 
    "compile:app": "coffee -o app/js -c app/coffee && coffee -c app.coffee", 
    "compile": "npm run compile:app && npm run compile:test:acceptance && npm run compile:test:smoke", 
    "start": "npm run compile:app && node app.js", 
    "test:acceptance:_run": "mocha --recursive --reporter spec --timeout 15000 --exit $@ test/acceptance/js", 
    "test:unit:_run": "mocha --recursive --reporter spec $@ test/unit/js", 
    "test:unit": "npm run compile:app && npm run compile:unit_tests && npm run test:unit:_run -- $@", 
    "compile:unit_tests": "[ -e test/unit ] && coffee -o test/unit/js -c test/unit/coffee || echo 'No unit tests to compile'", 
    "compile:acceptance_tests": "[ -e test/acceptance ] && coffee -o test/acceptance/js -c test/acceptance/coffee || echo 'No acceptance tests to compile'", 
    "compile:all": "npm run compile:app && npm run compile:unit_tests && npm run compile:acceptance_tests", 
    "nodemon": "nodemon --config nodemon.json"
  }, 
<<<<<<< HEAD
=======
  "author": "James Allen <james@sharelatex.com>",
>>>>>>> d97ccc6e
  "dependencies": {
    "async": "0.2.9", 
    "body-parser": "^1.2.0", 
    "dockerode": "^2.5.3", 
    "express": "^4.2.0", 
    "fs-extra": "^0.16.3", 
    "grunt-mkdir": "^1.0.0", 
    "heapdump": "^0.3.5", 
    "lockfile": "^1.0.3", 
    "logger-sharelatex": "git+https://github.com/sharelatex/logger-sharelatex.git#v1.5.4", 
    "lynx": "0.0.11", 
    "metrics-sharelatex": "git+https://github.com/sharelatex/metrics-sharelatex.git#v1.5.0", 
    "mkdirp": "0.3.5", 
    "mysql": "2.6.2", 
    "request": "^2.21.0", 
    "sequelize": "^2.1.3", 
    "settings-sharelatex": "git+https://github.com/sharelatex/settings-sharelatex.git#v1.0.0", 
    "smoke-test-sharelatex": "git+https://github.com/sharelatex/smoke-test-sharelatex.git#v0.2.0", 
    "sqlite3": "^3.1.13", 
    "underscore": "^1.8.2", 
    "v8-profiler": "^5.2.4", 
    "wrench": "~1.5.4"
  }, 
  "devDependencies": {
    "mocha": "^4.0.1", 
    "coffee-script": "1.6.0", 
    "chai": "~1.8.1", 
    "sinon": "~1.7.3", 
    "grunt": "~0.4.2", 
    "grunt-contrib-coffee": "~0.7.0", 
    "grunt-contrib-clean": "~0.5.0", 
    "grunt-shell": "~0.6.1", 
    "grunt-mocha-test": "~0.8.1", 
    "sandboxed-module": "~0.3.0", 
    "timekeeper": "0.0.4", 
    "grunt-execute": "^0.1.5", 
    "bunyan": "^0.22.1", 
    "grunt-bunyan": "^0.5.0"
  }
}<|MERGE_RESOLUTION|>--- conflicted
+++ resolved
@@ -24,10 +24,7 @@
     "compile:all": "npm run compile:app && npm run compile:unit_tests && npm run compile:acceptance_tests", 
     "nodemon": "nodemon --config nodemon.json"
   }, 
-<<<<<<< HEAD
-=======
   "author": "James Allen <james@sharelatex.com>",
->>>>>>> d97ccc6e
   "dependencies": {
     "async": "0.2.9", 
     "body-parser": "^1.2.0", 
