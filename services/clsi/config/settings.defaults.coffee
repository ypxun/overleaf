--- conflicted
+++ resolved
@@ -19,13 +19,8 @@
 	internal:
 		clsi:
 			port: 3013
-<<<<<<< HEAD
-			host: process.env["LISTEN_ADDRESS"] or "0.0.0.0"
-=======
 			host: process.env["LISTEN_ADDRESS"] or "localhost"
 
-	
->>>>>>> 64ad02b1
 	apis:
 		clsi:
 			url: "http://#{process.env['CLSI_HOST'] or 'localhost'}:3013"
@@ -45,14 +40,10 @@
 			user: process.env["TEXLIVE_IMAGE_USER"] or "tex"
 		expireProjectAfterIdleMs: 24 * 60 * 60 * 1000
 		checkProjectsIntervalMs: 10 * 60 * 1000
-<<<<<<< HEAD
 
 	module.exports.path.synctexBaseDir = -> "/compile"	
 	
 	module.exports.path.sandboxedCompilesHostDir = process.env["COMPILES_HOST_DIR"]
 
 	#TODO this can be deleted once module is merged in
-	module.exports.path.synctexBinHostPath = process.env["SYNCTEX_BIN_HOST_PATH"]
-=======
-	module.exports.path.sandboxedCompilesHostDir = process.env["COMPILES_HOST_DIR"]
->>>>>>> 64ad02b1
+	module.exports.path.synctexBinHostPath = process.env["SYNCTEX_BIN_HOST_PATH"]