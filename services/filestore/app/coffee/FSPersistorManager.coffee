logger = require("logger-sharelatex")
fs = require("fs")
path = require("path")
LocalFileWriter = require("./LocalFileWriter")
Errors = require('./Errors')
rimraf = require("rimraf")
_ = require "underscore"

filterName = (key) ->
  return key.replace /\//g, "_"


module.exports =
  sendFile: ( location, target, source, callback = (err)->) ->
    filteredTarget = filterName target
    logger.log location:location, target:filteredTarget, source:source, "sending file"
    done = _.once (err) ->
      if err?
        logger.err err:err, location:location, target:filteredTarget, source:source, "Error on put of file"
      callback(err)
    # actually copy the file (instead of moving it) to maintain consistent behaviour
    # between the different implementations
    sourceStream = fs.createReadStream source
    sourceStream.on 'error', done
    targetStream = fs.createWriteStream "#{location}/#{filteredTarget}"
    targetStream.on 'error', done
    targetStream.on 'finish', () ->
      done()
    sourceStream.pipe targetStream

  sendStream: ( location, target, sourceStream, callback = (err)->) ->
    logger.log location:location, target:target, "sending file stream"
    sourceStream.on "error", (err)->
      logger.err location:location, target:target, err:err "error on stream to send"
    LocalFileWriter.writeStream sourceStream, null, (err, fsPath)=>
      if err?
        logger.err  location:location, target:target, fsPath:fsPath, err:err, "something went wrong writing stream to disk"
        return callback err
      @sendFile location, target, fsPath, (err) ->
        # delete the temporary file created above and return the original error
        LocalFileWriter.deleteFile fsPath, () ->
          callback(err)

  # opts may be {start: Number, end: Number}
  getFileStream: (location, name, opts, callback = (err, res)->) ->
    filteredName = filterName name
<<<<<<< HEAD
    logger.log location:location, filteredName:filteredName, "getting file"
    sourceStream = fs.createReadStream "#{location}/#{filteredName}", opts
    sourceStream.on 'error', (err) ->
      logger.err err:err, location:location, filteredName:name, "Error reading from file"
      if err.code == 'ENOENT'
        return callback new Errors.NotFoundError(err.message), null
      else
        return callback err, null
    sourceStream.on 'readable', () ->
      # This can be called multiple times, but the callback wrapper
      # ensures the callback is only called once
=======
    logger.log location:location, name:filteredName, "getting file"
    fs.open "#{location}/#{filteredName}", 'r', (err, fd) ->
      if err?
        logger.err err:err, location:location, name:name, "Error reading from file"
        if err.code == 'ENOENT'
          return callback new Errors.NotFoundError(err.message), null
        else
          return callback err, null
      opts.fd = fd
      sourceStream = fs.createReadStream null, opts
>>>>>>> 32b7f254
      return callback null, sourceStream

  getFileSize: (location, filename, callback) ->
    fullPath = path.join(location, filterName(filename))
    fs.stat fullPath, (err, stats) ->
      if err?
        if err.code == 'ENOENT'
          logger.log({location:location, filename:filename}, "file not found")
          callback(new Errors.NotFoundError(err.message))
        else
          logger.err({err:err, location:location, filename:filename}, "failed to stat file")
          callback(err)
        return
      callback(null, stats.size)

  copyFile: (location, fromName, toName, callback = (err)->)->
    filteredFromName=filterName fromName
    filteredToName=filterName toName
    logger.log location:location, fromName:filteredFromName, toName:filteredToName, "copying file"
    sourceStream = fs.createReadStream "#{location}/#{filteredFromName}"
    sourceStream.on 'error', (err) ->
      logger.err err:err, location:location, key:filteredFromName, "Error reading from file"
      callback err
    targetStream = fs.createWriteStream "#{location}/#{filteredToName}"
    targetStream.on 'error', (err) ->
      logger.err err:err, location:location, key:filteredToName, "Error writing to file"
      callback err
    targetStream.on 'finish', () ->
      callback null
    sourceStream.pipe targetStream

  deleteFile: (location, name, callback)->
    filteredName = filterName name
    logger.log location:location, filteredName:filteredName, "delete file"
    fs.unlink "#{location}/#{filteredName}", (err) ->
      if err?
        logger.err err:err, location:location, filteredName:filteredName, "Error on delete."
        callback err
      else
        callback()

  deleteDirectory: (location, name, callback = (err)->)->
    filteredName = filterName name.replace(/\/$/,'')
    rimraf "#{location}/#{filteredName}", (err) ->
      if err?
        logger.err err:err, location:location, filteredName:filteredName, "Error on rimraf rmdir."
        callback err
      else
        callback()

  checkIfFileExists:(location, name, callback = (err,exists)->)->
    filteredName = filterName name
    logger.log location:location, filteredName:filteredName, "checking if file exists"
    fs.exists "#{location}/#{filteredName}", (exists) ->
      logger.log location:location, filteredName:filteredName, exists:exists, "checked if file exists"
      callback null, exists

  directorySize:(location, name, callback)->
    filteredName = filterName name.replace(/\/$/,'')
    logger.log location:location, filteredName:filteredName, "get project size in file system"
    fs.readdir "#{location}/#{filteredName}", (err, files) ->
      if err?
        logger.err err:err, location:location, filteredName:filteredName, "something went wrong listing prefix in aws"
        return callback(err)
      totalSize = 0
      _.each files, (entry)->
        fd = fs.openSync "#{location}/#{filteredName}/#{entry}", 'r'
        fileStats = fs.fstatSync(fd)
        totalSize += fileStats.size
        fs.closeSync fd
      logger.log totalSize:totalSize, "total size", files:files
      callback null, totalSize<|MERGE_RESOLUTION|>--- conflicted
+++ resolved
@@ -44,30 +44,16 @@
   # opts may be {start: Number, end: Number}
   getFileStream: (location, name, opts, callback = (err, res)->) ->
     filteredName = filterName name
-<<<<<<< HEAD
     logger.log location:location, filteredName:filteredName, "getting file"
-    sourceStream = fs.createReadStream "#{location}/#{filteredName}", opts
-    sourceStream.on 'error', (err) ->
-      logger.err err:err, location:location, filteredName:name, "Error reading from file"
-      if err.code == 'ENOENT'
-        return callback new Errors.NotFoundError(err.message), null
-      else
-        return callback err, null
-    sourceStream.on 'readable', () ->
-      # This can be called multiple times, but the callback wrapper
-      # ensures the callback is only called once
-=======
-    logger.log location:location, name:filteredName, "getting file"
     fs.open "#{location}/#{filteredName}", 'r', (err, fd) ->
       if err?
-        logger.err err:err, location:location, name:name, "Error reading from file"
+        logger.err err:err, location:location, filteredName:name, "Error reading from file"
         if err.code == 'ENOENT'
           return callback new Errors.NotFoundError(err.message), null
         else
           return callback err, null
       opts.fd = fd
       sourceStream = fs.createReadStream null, opts
->>>>>>> 32b7f254
       return callback null, sourceStream
 
   getFileSize: (location, filename, callback) ->
