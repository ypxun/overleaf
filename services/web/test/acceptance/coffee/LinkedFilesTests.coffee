--- conflicted
+++ resolved
@@ -24,12 +24,8 @@
 		LinkedUrlProxy.listen 6543, (error) =>
 			return done(error) if error?
 			@owner = new User()
-<<<<<<< HEAD
-			@owner.login done
-=======
 			@owner.login ->
 				mkdirp Settings.path.dumpFolder, done
->>>>>>> 39342b02
 
 	describe "creating a URL based linked file", ->
 		before (done) ->
