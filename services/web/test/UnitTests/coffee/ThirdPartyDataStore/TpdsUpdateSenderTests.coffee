--- conflicted
+++ resolved
@@ -41,12 +41,9 @@
 			"logger-sharelatex":{log:->}
 			'../../models/Project': Project:@Project
 			'request':@request
-<<<<<<< HEAD
 			'../Collaborators/CollaboratorsHandler': @CollaboratorsHandler
-=======
 			"../../infrastructure/Metrics":
 				inc:-> 
->>>>>>> c9803821
 
 	describe "_enqueue", ->
 
