.toolbar {
	display: flex;
	align-items: center;
	height: 40px;
	border-bottom: @toolbar-border-bottom;

	> a, .toolbar-right > a {
		position: relative;
		.label {
			position: absolute;
			top: 0;
			right: 0;
			padding: .15em .6em .2em;
			font-size: 60%;
			pointer-events: none; // Labels were capturing button/anchor clicks.
		}
	}

	> a:focus {
		outline: none;
	}

	> a:not(.btn),
	.toolbar-left > a:not(.btn),
	.toolbar-right > a:not(.btn) {
		display: inline-block;
		color: @toolbar-icon-btn-color;
		padding: 0 5px;
		border-radius: @border-radius-small;
		&.toolbar-header-back-projects {
			padding: 5px 10px 4px;
			margin-bottom: 1px;
		}
		&:hover {
			text-shadow: @toolbar-icon-btn-hover-shadow;
			color: @toolbar-icon-btn-hover-color;
			text-decoration: none;
		}
		&.active, &:active {
			.label {
				display: none;
			}
			color: white;
			background-color: @link-color;
			box-shadow: @toolbar-icon-btn-hover-boxshadow;
			&:hover {
				color: white;
			}
		}
	}

	.btn-full-height {
		border: none;
		border-radius: 0;
		border-right: 1px solid @toolbar-border-color;
		color: @toolbar-btn-color;
		padding: 3px 10px 5px;
		font-size: 20px;
		&:hover {
			text-shadow: @toolbar-btn-hover-text-shadow;
			background-color: @toolbar-btn-hover-bg-color;
			color: @toolbar-btn-hover-color;
		}
		&.active, &:active {
			color: @toolbar-btn-active-color;
			background-color: @toolbar-btn-active-bg-color;
			box-shadow: @toolbar-btn-active-shadow;
		}
		.label {
			top: 4px;
			right: 4px;
		}
	}
	.btn-full-height-no-border {
		border-right: 0;
		border-left: 0;
	}

	.toolbar-left {
		display: flex;
		float: left;
		text-align: center;
		align-items: center;
	}

	.toolbar-right {
		display: flex;
		align-items: center;
		flex-grow: 1;
		justify-content: flex-end;
		.btn-full-height {
			border-right: 0;
			border-left: 1px solid @toolbar-border-color;
		}
	}

	.toolbar-center {
		width: 300px;
		position: absolute;
		top: 0;
		left: 50%;
		margin-left: -150px;
		text-align: center;
		text-overflow: ellipsis;
		overflow: hidden;
	}

	&.toolbar-header {
		background-color: @toolbar-header-bg-color;
		box-shadow: @toolbar-header-shadow;
		position: absolute;
		top: 0;
		left: 0;
		right: 0;
		z-index: 1;
	}

	&.toolbar-small {
		.toolbar-small-mixin;
	}

	&.toolbar-tall {
		.toolbar-small-mixin;
	}

	&.toolbar-alt {
		.toolbar-alt-mixin;
	}
}

<<<<<<< HEAD

=======
>>>>>>> 37a57128
.toolbar-small-mixin() {
	height: 32px;
}

.toolbar-tall-mixin() {
	height: 58px;
	padding-top: 10px;
}
.toolbar-alt-mixin() {
	background-color: @toolbar-alt-bg-color;
}

.toolbar-label {
	display: none;
	margin: 0 4px;
	font-size: 12px;
	font-weight: 600;
	margin-bottom: 2px;
	vertical-align: middle;

	@media (min-width: @screen-sm-min) {
		display: inline-block;
	}
}

.editor-dark {
	.toolbar-alt {
		background-color: darken(@editor-dark-background-color, 0%);
	}
	.toolbar {
		border-color: @editor-dark-toolbar-border-color;
		.btn-full-height {
			border-color: @editor-dark-toolbar-border-color;
			&:hover {
				background-color: black;
				color: lighten(@link-color, 10%);
			}
		}
		&.toolbar-header {
			box-shadow: none;
		}
		> a:not(.btn) {
			color: @gray;
			&:hover {
				color: @gray-light;
			}
		}
	}
}<|MERGE_RESOLUTION|>--- conflicted
+++ resolved
@@ -128,10 +128,6 @@
 	}
 }
 
-<<<<<<< HEAD
-
-=======
->>>>>>> 37a57128
 .toolbar-small-mixin() {
 	height: 32px;
 }
