define [
	"base",
	"utils/EventEmitter"
	"ide/colors/ColorManager"
	"ide/review-panel/RangesTracker"
], (App, EventEmitter, ColorManager, RangesTracker) ->
	App.controller "ReviewPanelController", ($scope, $element, ide, $timeout, $http) ->
		$reviewPanelEl = $element.find "#review-panel"

		$scope.SubViews =
			CUR_FILE : "cur_file"
			OVERVIEW : "overview"

		$scope.reviewPanel =
			entries: {}
			hasEntries: false
			subView: $scope.SubViews.CUR_FILE
			openSubView: $scope.SubViews.CUR_FILE
			overview:
				loading: false
			dropdown:
				loading: false
			commentThreads: {}

		$scope.commentState =
			adding: false
			content: ""

		$scope.users = {}

		$scope.reviewPanelEventsBridge = new EventEmitter()
		
		ide.socket.on "new-comment", (thread_id, comment) ->
			$scope.reviewPanel.commentThreads[thread_id] ?= { messages: [] }
			$scope.reviewPanel.commentThreads[thread_id].messages.push(formatComment(comment))
			$scope.$apply()
			$timeout () ->
				$scope.$broadcast "review-panel:layout"
		
		ide.socket.on "accept-change", (doc_id, change_id) ->
			console.log "Got remote accept change", doc_id, change_id
			if doc_id != $scope.editor.open_doc_id
				getChangeTracker(doc_id).removeChangeId(change_id)
			else
				$scope.$broadcast "change:accept", change_id
			updateEntries(doc_id)
			$scope.$apply () ->
		
		ide.socket.on "resolve-thread", (thread_id, user) ->
			_onCommentResolved(thread_id, user)
			
		ide.socket.on "reopen-thread", (thread_id) ->
			_onCommentReopened(thread_id)

		rangesTrackers = {}

		getDocEntries = (doc_id) ->
			$scope.reviewPanel.entries[doc_id] ?= {}
			return $scope.reviewPanel.entries[doc_id]

		getChangeTracker = (doc_id) ->
			rangesTrackers[doc_id] ?= new RangesTracker()
			return rangesTrackers[doc_id]

		scrollbar = {}
		$scope.reviewPanelEventsBridge.on "aceScrollbarVisibilityChanged", (isVisible, scrollbarWidth) ->
			scrollbar = {isVisible, scrollbarWidth}
			updateScrollbar()
		
		updateScrollbar = () ->
			if scrollbar.isVisible and $scope.reviewPanel.subView == $scope.SubViews.CUR_FILE
				$reviewPanelEl.css "right", "#{ scrollbar.scrollbarWidth }px"
			else
				$reviewPanelEl.css "right", "0"

		$scope.$watch "ui.reviewPanelOpen", (open) ->
			return if !open?
			if !open
				# Always show current file when not open, but save current state
				$scope.reviewPanel.openSubView = $scope.reviewPanel.subView
				$scope.reviewPanel.subView = $scope.SubViews.CUR_FILE
			else
				# Reset back to what we had when previously open
				$scope.reviewPanel.subView = $scope.reviewPanel.openSubView
		
		$scope.$watch "reviewPanel.subView", (view) ->
			return if !view?
			updateScrollbar()
			if view == $scope.SubViews.OVERVIEW
				refreshOverviewPanel()

		$scope.$watch "editor.sharejs_doc", (doc, old_doc) ->
			return if !doc?
			# The open doc range tracker is kept up to date in real-time so
			# replace any outdated info with this
			rangesTrackers[doc.doc_id] = doc.ranges
			$scope.reviewPanel.rangesTracker = rangesTrackers[doc.doc_id]
			if old_doc?
				old_doc.off "flipped_pending_to_inflight"
			doc.on "flipped_pending_to_inflight", () ->
				regenerateTrackChangesId(doc)
			regenerateTrackChangesId(doc)

		$scope.$watch (() ->
			entries = $scope.reviewPanel.entries[$scope.editor.open_doc_id] or {}
			Object.keys(entries).length
		), (nEntries) ->
			$scope.reviewPanel.hasEntries = nEntries > 0 and $scope.trackChangesFeatureFlag

		$scope.$watch "ui.reviewPanelOpen", (reviewPanelOpen) ->
			return if !reviewPanelOpen?
			$timeout () ->
				$scope.$broadcast "review-panel:toggle"
				$scope.$broadcast "review-panel:layout"
		
		generatePartialMongoId = () ->
			# Generate a the first 18 characters of Mongo ObjectId, leaving 6 for the increment part
			# Reference: https://github.com/dreampulse/ObjectId.js/blob/master/src/main/javascript/Objectid.js
			pid = Math.floor(Math.random() * (32767)).toString(16)
			machine = Math.floor(Math.random() * (16777216)).toString(16)
			timestamp = Math.floor(new Date().valueOf() / 1000).toString(16)
			return '00000000'.substr(0, 8 - timestamp.length) + timestamp +
				'000000'.substr(0, 6 - machine.length) + machine +
				'0000'.substr(0, 4 - pid.length) + pid
		
		generateFullMongoId = () ->
			return generatePartialMongoId() + "000000"
		
		regenerateTrackChangesId = (doc) ->
			old_id = getChangeTracker(doc.doc_id).getIdSeed()
			new_id = generatePartialMongoId()
			getChangeTracker(doc.doc_id).setIdSeed(new_id)
			doc.setTrackChangesIdSeeds({pending: new_id, inflight: old_id})
		
		refreshRanges = () ->
			$http.get "/project/#{$scope.project_id}/ranges"
				.success (docs) ->
					for doc in docs
						if doc.id != $scope.editor.open_doc_id # this is kept up to date in real-time, don't overwrite
							rangesTracker = getChangeTracker(doc.id)
							rangesTracker.comments = doc.ranges?.comments or []
							rangesTracker.changes = doc.ranges?.changes or []
							updateEntries(doc.id)
					# $scope.reviewPanel.overview.loading = false
				.error (error) ->
<<<<<<< HEAD
=======
					console.log "loading ranges errored", error
					# $scope.reviewPanel.overview.loading = false

		refreshOverviewPanel = () ->
			$scope.reviewPanel.overview.loading = true
			refreshRanges()
				.then () ->
>>>>>>> 037389b7
					$scope.reviewPanel.overview.loading = false
				.catch () ->
					$scope.reviewPanel.overview.loading = false

		$scope.refreshResolvedCommentsDropdown = () ->
			$scope.reviewPanel.dropdown.loading = true
			refreshRanges()
				.then () ->
					$scope.reviewPanel.dropdown.loading = false
				.catch () ->
					$scope.reviewPanel.dropdown.loading = false

		updateEntries = (doc_id) ->
			rangesTracker = getChangeTracker(doc_id)
			entries = getDocEntries(doc_id)
			
			# Assume we'll delete everything until we see it, then we'll remove it from this object
			delete_changes = {}
			delete_changes[change_id] = true for change_id, change of entries

			for change in rangesTracker.changes
				delete delete_changes[change.id]
				entries[change.id] ?= {}
					
				# Update in place to avoid a full DOM redraw via angular
				metadata = {}
				metadata[key] = value for key, value of change.metadata
				new_entry = {
					type: if change.op.i then "insert" else "delete"
					content: change.op.i or change.op.d
					offset: change.op.p
					metadata: change.metadata
				}
				for key, value of new_entry
					entries[change.id][key] = value

				if !$scope.users[change.metadata.user_id]?
					refreshChangeUsers(change.metadata.user_id)

			for comment in rangesTracker.comments
				delete delete_changes[comment.id]
				entries[comment.id] ?= {}
				new_entry = {
					type: "comment"
					thread_id: comment.op.t
					content: comment.op.c
					offset: comment.op.p
				}
				for key, value of new_entry
					entries[comment.id][key] = value

			for change_id, _ of delete_changes
				delete entries[change_id]

		$scope.$on "editor:track-changes:changed", () ->
			doc_id = $scope.editor.open_doc_id
			updateEntries(doc_id)
			$scope.$broadcast "review-panel:recalculate-screen-positions"
			$scope.$broadcast "review-panel:layout"
		
		$scope.$on "editor:focus:changed", (e, cursor_offset, selection) ->
			doc_id = $scope.editor.open_doc_id
			entries = getDocEntries(doc_id)

			if !selection
				delete entries["add-comment"]
			else
				entries["add-comment"] = {
					type: "add-comment"
					offset: cursor_offset
				}
			
			for id, entry of entries
				if entry.type == "comment" and not entry.resolved
					entry.focused = (entry.offset <= cursor_offset <= entry.offset + entry.content.length)
				else if entry.type == "insert"
					entry.focused = (entry.offset <= cursor_offset <= entry.offset + entry.content.length)
				else if entry.type == "delete"
					entry.focused = (entry.offset == cursor_offset)
				else if entry.type == "add-comment" and selection
					entry.focused = true
			
			$scope.$broadcast "review-panel:recalculate-screen-positions"
			$scope.$broadcast "review-panel:layout"

		$scope.acceptChange = (entry_id) ->
			$http.post "/project/#{$scope.project_id}/doc/#{$scope.editor.open_doc_id}/changes/#{entry_id}/accept", {_csrf: window.csrfToken}
			$scope.$broadcast "change:accept", entry_id
		
		$scope.rejectChange = (entry_id) ->
			$scope.$broadcast "change:reject", entry_id
		
		$scope.startNewComment = () ->
			$scope.$broadcast "comment:select_line"
			$timeout () ->
				$scope.$broadcast "review-panel:layout"
		
		$scope.submitNewComment = (content) ->
			thread_id = generateFullMongoId()
			$scope.$broadcast "comment:add", thread_id
			$http.post("/project/#{$scope.project_id}/thread/#{thread_id}/messages", {content, _csrf: window.csrfToken})
				.error (error) ->
					ide.showGenericMessageModal("Error submitting comment", "Sorry, there was a problem submitting your comment")
			$timeout () ->
				$scope.$broadcast "review-panel:layout"
		
		$scope.cancelNewComment = (entry) ->
			$timeout () ->
				$scope.$broadcast "review-panel:layout"
		
		$scope.startReply = (entry) ->
			entry.replying = true
			$timeout () ->
				$scope.$broadcast "review-panel:layout"

		$scope.submitReply = (entry, entry_id) ->
			$scope.unresolveComment(entry, entry_id)
			thread_id = entry.thread_id
			content   = entry.replyContent
			$http.post("/project/#{$scope.project_id}/thread/#{thread_id}/messages", {content, _csrf: window.csrfToken})
				.error (error) ->
					ide.showGenericMessageModal("Error submitting comment", "Sorry, there was a problem submitting your comment")

			entry.replyContent = ""
			entry.replying = false
			$timeout () ->
				$scope.$broadcast "review-panel:layout"

		$scope.cancelReply = (entry) ->
			entry.replying = false
			entry.replyContent = ""
			$scope.$broadcast "review-panel:layout"

		$scope.resolveComment = (entry, entry_id) ->
			entry.showWhenResolved = false
			entry.focused = false
			$http.post "/project/#{$scope.project_id}/thread/#{entry.thread_id}/resolve", {_csrf: window.csrfToken}
			_onCommentResolved(entry.thread_id, ide.$scope.user)

		$scope.unresolveComment = (entry, entry_id) ->
			_onCommentReopened(entry.thread_id)
			$http.post "/project/#{$scope.project_id}/thread/#{entry.thread_id}/reopen", {_csrf: window.csrfToken}
		
		_onCommentResolved = (thread_id, user) ->
			thread = $scope.reviewPanel.commentThreads[thread_id]
			thread.resolved = true
			thread.resolved_by_user = formatUser(user)
			thread.resolved_at = new Date()
			$scope.$broadcast "comment:resolve_thread", thread_id
		
		_onCommentReopened = (thread_id) ->
			thread = $scope.reviewPanel.commentThreads[thread_id]
			delete thread.resolved
			delete thread.resolved_by_user
			delete thread.resolved_at
			$scope.$broadcast "comment:unresolve_thread", thread_id
		
		$scope.deleteComment = (entry_id) ->
			$scope.$broadcast "comment:remove", entry_id

		$scope.showThread = (entry) ->
			entry.showWhenResolved = true
			$timeout () ->
				$scope.$broadcast "review-panel:layout"

		$scope.hideThread = (entry) ->
			entry.showWhenResolved = false
			$timeout () ->
				$scope.$broadcast "review-panel:layout"

		$scope.setSubView = (subView) -> 
			$scope.reviewPanel.subView = subView
						
		$scope.gotoEntry = (doc_id, entry) ->
			ide.editorManager.openDocId(doc_id, { gotoOffset: entry.offset })

		_refreshingRangeUsers = false
		_refreshedForUserIds = {}
		refreshChangeUsers = (refresh_for_user_id) ->
			if refresh_for_user_id?
				if _refreshedForUserIds[refresh_for_user_id]?
					# We've already tried to refresh to get this user id, so stop it looping
					return
				_refreshedForUserIds[refresh_for_user_id] = true

			# Only do one refresh at once
			if _refreshingRangeUsers
				return
			_refreshingRangeUsers = true

			$http.get "/project/#{$scope.project_id}/ranges/users"
				.success (users) ->
					_refreshingRangeUsers = false
					$scope.users = {}
					for user in users
						$scope.users[user.id] = formatUser(user)
				.error () ->
					_refreshingRangeUsers = false

		refreshThreads = () ->
			$http.get "/project/#{$scope.project_id}/threads"
				.success (threads) ->
					for thread_id, thread of threads
						for comment in thread.messages
							formatComment(comment)
						if thread.resolved_by_user?
							$scope.$broadcast "comment:resolve_thread", thread_id
							thread.resolved_by_user = formatUser(thread.resolved_by_user)
					$scope.reviewPanel.commentThreads = threads

		refreshThreads()

		formatComment = (comment) ->
			comment.user = formatUser(user)
			comment.timestamp = new Date(comment.timestamp)
			return comment

		formatUser = (user) ->
			if !user?
				return {
					email: null
					name: "Anonymous"
					isSelf: false
					hue: ColorManager.ANONYMOUS_HUE
					avatar_text: "A"
				}

			id = user._id or user.id
			if id == window.user_id
				name = "You"
				isSelf = true
			else
				name = "#{user.first_name} #{user.last_name}"
				isSelf = false
			return {
				id: id
				email: user.email
				name: name
				isSelf: isSelf
				hue: ColorManager.getHueForUserId(id)
				avatar_text: [user.first_name, user.last_name].filter((n) -> n?).map((n) -> n[0]).join ""
			}<|MERGE_RESOLUTION|>--- conflicted
+++ resolved
@@ -141,18 +141,11 @@
 							rangesTracker.comments = doc.ranges?.comments or []
 							rangesTracker.changes = doc.ranges?.changes or []
 							updateEntries(doc.id)
-					# $scope.reviewPanel.overview.loading = false
-				.error (error) ->
-<<<<<<< HEAD
-=======
-					console.log "loading ranges errored", error
-					# $scope.reviewPanel.overview.loading = false
 
 		refreshOverviewPanel = () ->
 			$scope.reviewPanel.overview.loading = true
 			refreshRanges()
 				.then () ->
->>>>>>> 037389b7
 					$scope.reviewPanel.overview.loading = false
 				.catch () ->
 					$scope.reviewPanel.overview.loading = false
