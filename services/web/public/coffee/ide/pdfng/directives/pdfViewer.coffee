--- conflicted
+++ resolved
@@ -35,14 +35,11 @@
 					$scope.$apply()
 				progressCallback: (progress) ->
 					$scope.$emit 'progress', progress
-<<<<<<< HEAD
 				loadedCallback: () ->
 					$scope.$emit 'loaded'
-=======
 				errorCallback: (error) ->
 					Raven.captureMessage?('pdfng error ' + error)
 					$scope.$emit 'pdf:error', error
->>>>>>> df9cb03d
 			})
 
 			# we will have all the main information needed to start display
