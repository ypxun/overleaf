--- conflicted
+++ resolved
@@ -21,17 +21,14 @@
 				@navigateFn = @options.navigateFn
 				@spinner = new pdfSpinner
 				@resetState()
-<<<<<<< HEAD
 				@document.then (pdfDocument) =>
 					pdfDocument.getDownloadInfo().then () =>
 						@options.loadedCallback()
-
-=======
 				@errorCallback = @options.errorCallback
 				@pdfjs.catch (exception) =>
 					# console.log 'ERROR in get document', exception
 					@errorCallback(exception)
->>>>>>> df9cb03d
+
 			resetState: () ->
 				@complete = []
 				@timeout = []
