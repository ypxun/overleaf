--- conflicted
+++ resolved
@@ -16,26 +16,7 @@
 		constructor: (@$scope, @editor) ->
 			@suggestionManager = new SuggestionManager()
 
-<<<<<<< HEAD
-			if !Autocomplete::_insertMatch?
-				# Only override this once since it's global but we may create multiple
-				# autocomplete handlers
-				Autocomplete::_insertMatch = Autocomplete::insertMatch
-				Autocomplete::insertMatch = (data) ->
-					pos = editor.getCursorPosition()
-					range = new Range(pos.row, pos.column, pos.row, pos.column + 1)
-					nextChar = editor.session.getTextRange(range)
-
-
-					# If we are in \begin{it|}, then we need to remove the trailing }
-					# since it will be adding in with the autocomplete of \begin{item}...
-					if this.completions.filterText.match(/^\\begin\{/) and nextChar == "}"
-						editor.session.remove(range)
-					
-					Autocomplete::_insertMatch.call this, data
-=======
 			@monkeyPatchAutocomplete()	
->>>>>>> 8d57e052
 
 			@$scope.$watch "autoComplete", (autocomplete) =>
 				if autocomplete
