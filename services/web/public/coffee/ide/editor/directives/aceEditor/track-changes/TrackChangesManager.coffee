define [
	"ace/ace"
	"utils/EventEmitter"
	"ide/colors/ColorManager"
	"ide/editor/AceShareJsCodec"
], (_, EventEmitter, ColorManager, AceShareJsCodec) ->
	class TrackChangesManager
		Range = ace.require("ace/range").Range
		
		constructor: (@$scope, @editor, @element) ->
			window.trackChangesManager ?= @

			@$scope.$watch "trackChanges", (track_changes) =>
				return if !track_changes?
				@setTrackChanges(track_changes)
			
			@$scope.$watch "sharejsDoc", (doc, oldDoc) =>
				return if !doc?
				if oldDoc?
					@disconnectFromDoc(oldDoc)
				@connectToDoc(doc)
			
			@$scope.$on "comment:add", (e, thread_id, offset, length) =>
				@addCommentToSelection(thread_id, offset, length)

			@$scope.$on "comment:select_line", (e) =>
				@selectLineIfNoSelection()
			
			@$scope.$on "changes:accept", (e, change_ids) =>
				@acceptChangeIds(change_ids)

			@$scope.$on "changes:reject", (e, change_ids) =>
				@rejectChangeIds(change_ids)
			
			@$scope.$on "comment:remove", (e, comment_id) =>
				@removeCommentId(comment_id)
			
			@$scope.$on "comment:resolve_threads", (e, thread_ids) =>
				@hideCommentsByThreadIds(thread_ids)
			
			@$scope.$on "comment:unresolve_thread", (e, thread_id) =>
				@showCommentByThreadId(thread_id)
			
			@$scope.$on "review-panel:recalculate-screen-positions", () =>
				@recalculateReviewEntriesScreenPositions()

			changingSelection = false
			onChangeSelection = () =>
				# Deletes can send about 5 changeSelection events, so
				# just act on the last one.
				if !changingSelection
					changingSelection = true
					@$scope.$evalAsync () =>
						changingSelection = false
						@updateFocus()
			
			onResize = () =>
				@recalculateReviewEntriesScreenPositions()

			onChangeSession = (e) =>
				@clearAnnotations()
				@redrawAnnotations()
				@editor.session.on "changeScrollTop", onChangeScroll

			_scrollTimeout = null
			onChangeScroll = () =>
				if _scrollTimeout?
					return
				else
					_scrollTimeout = setTimeout () =>
						@recalculateVisibleEntries()
						@$scope.$apply()
						_scrollTimeout = null
					, 200

			@_resetCutState()
			onCut = () => @onCut()
			onPaste = () => @onPaste()

			bindToAce = () =>
				@editor.on "changeSelection", onChangeSelection
				@editor.on "change", onChangeSelection # Selection also moves with updates elsewhere in the document
				@editor.on "changeSession", onChangeSession
				@editor.on "cut", onCut
				@editor.on "paste", onPaste
				@editor.renderer.on "resize", onResize

			unbindFromAce = () =>
				@editor.off "changeSelection", onChangeSelection
				@editor.off "change", onChangeSelection
				@editor.off "changeSession", onChangeSession
				@editor.off "cut", onCut
				@editor.off "paste", onPaste
				@editor.renderer.off "resize", onResize

			@$scope.$watch "trackChangesEnabled", (enabled) =>
				return if !enabled?
				if enabled
					bindToAce()
				else
					unbindFromAce()
		
		disconnectFromDoc: (doc) ->
			@changeIdToMarkerIdMap = {}
			doc.off "ranges:clear"
			doc.off "ranges:redraw"
			doc.off "ranges:dirty"

		setTrackChanges: (value) ->
			if value
				@$scope.sharejsDoc?.track_changes_as = window.user.id or "anonymous"
			else
				@$scope.sharejsDoc?.track_changes_as = null
		
		connectToDoc: (doc) ->
			@rangesTracker = doc.ranges
			@setTrackChanges(@$scope.trackChanges)
			
			doc.on "ranges:dirty", () =>
				@updateAnnotations()
			doc.on "ranges:clear", () =>
				@clearAnnotations()
			doc.on "ranges:redraw", () =>
				@redrawAnnotations()
		
		clearAnnotations: () ->
			session = @editor.getSession()
			for change_id, markers of @changeIdToMarkerIdMap
				for marker_name, marker_id of markers
					session.removeMarker marker_id
			@changeIdToMarkerIdMap = {}

		redrawAnnotations: () ->
			for change in @rangesTracker.changes
				if change.op.i?
					@_onInsertAdded(change)
				else if change.op.d?
					@_onDeleteAdded(change)

			for comment in @rangesTracker.comments
				@_onCommentAdded(comment)
			
			@broadcastChange()
		
		_doneUpdateThisLoop: false
		_pendingUpdates: false
		updateAnnotations: () ->
			# Doc updates with multiple ops, like search/replace or block comments
			# will call this with every individual op in a single event loop. So only
			# do the first this loop, then schedule an update for the next loop for the rest.
			if !@_doneUpdateThisLoop
				@_doUpdateAnnotations()
				@_doneUpdateThisLoop = true
				setTimeout () =>
					if @_pendingUpdates
						@_doUpdateAnnotations()
					@_doneUpdateThisLoop = false
					@_pendingUpdates = false
			else
				@_pendingUpdates = true

		_doUpdateAnnotations: () ->
			dirty = @rangesTracker.getDirtyState()
			
			updateMarkers = false
			
			for id, change of dirty.change.added
				if change.op.i?
					@_onInsertAdded(change)
				else if change.op.d?
					@_onDeleteAdded(change)
			for id, change of dirty.change.removed
				if change.op.i?
					@_onInsertRemoved(change)
				else if change.op.d?
					@_onDeleteRemoved(change)
			for id, change of dirty.change.moved
				updateMarkers = true
				@_onChangeMoved(change)
				
			for id, comment of dirty.comment.added
				@_onCommentAdded(comment)
			for id, comment of dirty.comment.removed
				@_onCommentRemoved(comment)
			for id, comment of dirty.comment.moved
				updateMarkers = true
				@_onCommentMoved(comment)
			
			@rangesTracker.resetDirtyState()
			if updateMarkers
				@editor.renderer.updateBackMarkers()
			@broadcastChange()

		addComment: (offset, content, thread_id) ->
			op = { c: content, p: offset, t: thread_id }
			# @rangesTracker.applyOp op # Will apply via sharejs
			@$scope.sharejsDoc.submitOp op
		
		addCommentToSelection: (thread_id, offset, length) ->
			start = @_shareJsOffsetToAcePosition(offset)
			end = @_shareJsOffsetToAcePosition(offset + length)
			range = new Range(start.row, start.column, end.row, end.column)
			content = @editor.session.getTextRange(range)
			@addComment(offset, content, thread_id)
		
		selectLineIfNoSelection: () ->
			if @editor.selection.isEmpty()
				@editor.selection.selectLine()
		
		acceptChangeIds: (change_ids) ->
			@rangesTracker.removeChangeIds(change_ids)
			@updateAnnotations()

		rejectChangeIds: (change_ids) ->
			changes = @rangesTracker.getChanges(change_ids)
			return if changes.length == 0
<<<<<<< HEAD
=======

			# When doing bulk rejections, adjacent changes might interact with each other.
			# Consider an insertion with an adjacent deletion (which is a common use-case, replacing words):
			#
			#     "foo bar baz" -> "foo quux baz"
			#
			# The change above will be modeled with two ops, with the insertion going first:
			#
			#     foo quux baz
			#         |--| -> insertion of "quux", op 1, at position 4
			#             | -> deletion of "bar", op 2, pushed forward by "quux" to position 8 
			#
			# When rejecting these changes at once, if the insertion is rejected first, we get unexpected 
			# results. What happens is:
			#
			#     1) Rejecting the insertion deletes the added word "quux", i.e., it removes 4 chars 
			#        starting from position 4;
			#
			#           "foo quux baz" -> "foo  baz"
			#                |--| -> 4 characters to be removed
			#
			#     2) Rejecting the deletion adds the deleted word "bar" at position 8 (i.e. it will act as if
			#        the word "quuux" was still present).
			#
			#            "foo  baz" -> "foo  bazbar"
			#                     | -> deletion of "bar" is reverted by reinserting "bar" at position 8
			#
			# While the intended result would be "foo bar baz", what we get is:
			#
			#      "foo  bazbar" (note "bar" readded at position 8)
			#
			# The issue happens because of step 1. To revert the insertion of "quux", 4 characters are deleted
			# from position 4. This includes the position where the deletion exists; when that position is 
			# cleared, the RangesTracker considers that the deletion is gone and stops tracking/updating it.
			# As we still hold a reference to it, the code tries to revert it by readding the deleted text, but
			# does so at the outdated position (position 8, which was valid when "quux" was present).
			#
			# To avoid this kind of problem, we need to make sure that reverting operations doesn't affect 
			# subsequent operations that come after. Reverse sorting the operations based on position will 
			# achieve it; in the case above, it makes sure that the the deletion is reverted first:
			#
			#     1) Rejecting the deletion adds the deleted word "bar" at position 8 
			#
			#            "foo quux baz" -> "foo quuxbar baz"
			#                                       | -> deletion of "bar" is reverted by 
			#                                            reinserting "bar" at position 8
			#
			#     2) Rejecting the insertion deletes the added word "quux", i.e., it removes 4 chars 
			#        starting from position 4 and achieves the expected result:
			#
			#           "foo quuxbar baz" -> "foo bar baz"
			#                |--| -> 4 characters to be removed
			
>>>>>>> 73a67c66
			changes.sort((a, b) -> b.op.p - a.op.p)

			session = @editor.getSession()
			for change in changes
				if change.op.d?
					content = change.op.d
					position = @_shareJsOffsetToAcePosition(change.op.p)
					session.$fromReject = true # Tell track changes to cancel out delete
					session.insert(position, content)
					session.$fromReject = false
				else if change.op.i?
					start = @_shareJsOffsetToAcePosition(change.op.p)
					end = @_shareJsOffsetToAcePosition(change.op.p + change.op.i.length)
					editor_text = session.getDocument().getTextRange({start, end})
					if editor_text != change.op.i
						throw new Error("Op to be removed (#{JSON.stringify(change.op)}), does not match editor text, '#{editor_text}'")
					session.$fromReject = true
					session.remove({start, end})
					session.$fromReject = false
				else
					throw new Error("unknown change: #{JSON.stringify(change)}")

		removeCommentId: (comment_id) ->
			@rangesTracker.removeCommentId(comment_id)
			@updateAnnotations()

		hideCommentsByThreadIds: (thread_ids) ->
			resolve_ids = {}
			for id in thread_ids
				resolve_ids[id] = true
			for comment in @rangesTracker?.comments or []
				if resolve_ids[comment.op.t]
					@_onCommentRemoved(comment)
			@broadcastChange()
			
		showCommentByThreadId: (thread_id) ->
			for comment in @rangesTracker?.comments or []
				if comment.op.t == thread_id
					@_onCommentAdded(comment)
			@broadcastChange()

		_resetCutState: () ->
			@_cutState = {
				text: null
				comments: []
				docId: null
			}

		onCut: () ->
			@_resetCutState()
			selection = @editor.getSelectionRange()
			selection_start = @_aceRangeToShareJs(selection.start)
			selection_end = @_aceRangeToShareJs(selection.end)
			@_cutState.text = @editor.getSelectedText()
			@_cutState.docId = @$scope.docId
			for comment in @rangesTracker.comments
				comment_start = comment.op.p
				comment_end = comment_start + comment.op.c.length
				if selection_start <= comment_start and comment_end <= selection_end
					@_cutState.comments.push {
						offset: comment.op.p - selection_start
						text: comment.op.c
						comment: comment
					}

		onPaste: () =>
			@editor.once "change", (change) =>
				return if change.action != "insert"
				pasted_text = change.lines.join("\n")
				paste_offset = @_aceRangeToShareJs(change.start)
				# We have to wait until the change has been processed by the range tracker, 
				# since if we move the ops into place beforehand, they will be moved again
				# when the changes are processed by the range tracker. This ranges:dirty
				# event is fired after the doc has applied the changes to the range tracker.
				@$scope.sharejsDoc.on "ranges:dirty.paste", () =>
					@$scope.sharejsDoc.off "ranges:dirty.paste" # Doc event emitter uses namespaced events
					if pasted_text == @_cutState.text and @$scope.docId == @_cutState.docId
						for {comment, offset, text} in @_cutState.comments
							op = { c: text, p: paste_offset + offset, t: comment.id }
							@$scope.sharejsDoc.submitOp op # Resubmitting an existing comment op (by thread id) will move it
					@_resetCutState()
					# Check that comments still match text. Will throw error if not.
					@rangesTracker.validate(@editor.getValue())

		checkMapping: () ->
			# TODO: reintroduce this check
			session = @editor.getSession()

			# Make a copy of session.getMarkers() so we can modify it
			markers = {}
			for marker_id, marker of session.getMarkers()
				markers[marker_id] = marker

			expected_markers = []
			for change in @rangesTracker.changes
				if @changeIdToMarkerIdMap[change.id]?
					op = change.op
					{background_marker_id, callout_marker_id} = @changeIdToMarkerIdMap[change.id]
					start = @_shareJsOffsetToAcePosition(op.p)
					if op.i?
						end = @_shareJsOffsetToAcePosition(op.p + op.i.length)
					else if op.d?
						end = start
					expected_markers.push { marker_id: background_marker_id, start, end }
					expected_markers.push { marker_id: callout_marker_id, start, end: start }
			
			for comment in @rangesTracker.comments
				if @changeIdToMarkerIdMap[comment.id]?
					{background_marker_id, callout_marker_id} = @changeIdToMarkerIdMap[comment.id]
					start = @_shareJsOffsetToAcePosition(comment.op.p)
					end = @_shareJsOffsetToAcePosition(comment.op.p + comment.op.c.length)
					expected_markers.push { marker_id: background_marker_id, start, end }
					expected_markers.push { marker_id: callout_marker_id, start, end: start }
			
			for {marker_id, start, end} in expected_markers
				marker = markers[marker_id]
				delete markers[marker_id]
				if marker.range.start.row != start.row or
						marker.range.start.column != start.column or
						marker.range.end.row != end.row or
						marker.range.end.column != end.column
					console.error "Change doesn't match marker anymore", {change, marker, start, end}
			
			for marker_id, marker of markers
				if marker.clazz.match("track-changes")
					console.error "Orphaned ace marker", marker
		
		updateFocus: () ->
			selection = @editor.getSelectionRange()
			selection_start = @_aceRangeToShareJs(selection.start)
			selection_end = @_aceRangeToShareJs(selection.end)
			entries = @_getCurrentDocEntries()
			is_selection = (selection_start != selection_end)
			@$scope.$emit "editor:focus:changed", selection_start, selection_end, is_selection
		
		broadcastChange: () ->
			@$scope.$emit "editor:track-changes:changed", @$scope.docId
		
		recalculateReviewEntriesScreenPositions: () ->
			session = @editor.getSession()
			renderer = @editor.renderer
			{firstRow, lastRow} = renderer.layerConfig
			entries = @_getCurrentDocEntries()
			for entry_id, entry of entries or {}
				doc_position = @_shareJsOffsetToAcePosition(entry.offset)
				screen_position = session.documentToScreenPosition(doc_position.row, doc_position.column)
				y = screen_position.row * renderer.lineHeight
				entry.screenPos ?= {}
				entry.screenPos.y = y
				entry.docPos = doc_position
			@recalculateVisibleEntries()
			@$scope.$apply()

		recalculateVisibleEntries: () ->
			OFFSCREEN_ROWS = 20
			CULL_AFTER = 100 # With less than this number of entries, don't bother culling to avoid little UI jumps when scrolling.
			{firstRow, lastRow} = @editor.renderer.layerConfig
			entries = @_getCurrentDocEntries() or {}
			entriesLength = Object.keys(entries).length
			changed = false
			for entry_id, entry of entries
				old = entry.visible
				entry.visible = (entriesLength < CULL_AFTER) or (firstRow - OFFSCREEN_ROWS <= entry.docPos.row <= lastRow + OFFSCREEN_ROWS)
				if (entry.visible != old)
					changed = true
			if changed
				@$scope.$emit "editor:track-changes:visibility_changed"

		_getCurrentDocEntries: () ->
			doc_id = @$scope.docId
			entries = @$scope.reviewPanel.entries[doc_id] ?= {}
			return entries

		_makeZeroWidthRange: (position) ->
			ace_range = new Range(position.row, position.column, position.row, position.column)
			# Our delete marker is zero characters wide, but Ace doesn't draw ranges
			# that are empty. So we monkey patch the range to tell Ace it's not empty.
			# We do want to claim to be empty if we're off screen after clipping rows though.
			# This is the code we need to trick:
			#   var range = marker.range.clipRows(config.firstRow, config.lastRow);
			#   if (range.isEmpty()) continue;
			ace_range.clipRows = (first_row, last_row) ->
				@isEmpty = () ->
					first_row > @end.row or last_row < @start.row
				return @
			return ace_range
		
		_createCalloutMarker: (position, klass) ->
			session = @editor.getSession()
			callout_range = @_makeZeroWidthRange(position)
			markerLayer = @editor.renderer.$markerBack
			callout_marker_id = session.addMarker callout_range, klass, (html, range, left, top, config) ->
				markerLayer.drawSingleLineMarker(html, range, "track-changes-marker-callout #{klass} ace_start", config, 0, "width: auto; right: 0;")

		_onInsertAdded: (change) ->
			start = @_shareJsOffsetToAcePosition(change.op.p)
			end = @_shareJsOffsetToAcePosition(change.op.p + change.op.i.length)
			session = @editor.getSession()
			doc = session.getDocument()
			background_range = new Range(start.row, start.column, end.row, end.column)
			background_marker_id = session.addMarker background_range, "track-changes-marker track-changes-added-marker", "text"
			callout_marker_id = @_createCalloutMarker(start, "track-changes-added-marker-callout")
			@changeIdToMarkerIdMap[change.id] = { background_marker_id, callout_marker_id }

		_onDeleteAdded: (change) ->
			position = @_shareJsOffsetToAcePosition(change.op.p)
			session = @editor.getSession()
			doc = session.getDocument()

			markerLayer = @editor.renderer.$markerBack
			klass = "track-changes-marker track-changes-deleted-marker"
			background_range = @_makeZeroWidthRange(position)
			background_marker_id = session.addMarker background_range, klass, (html, range, left, top, config) ->
				markerLayer.drawSingleLineMarker(html, range, "#{klass} ace_start", config, 0, "")

			callout_marker_id = @_createCalloutMarker(position, "track-changes-deleted-marker-callout")
			@changeIdToMarkerIdMap[change.id] = { background_marker_id, callout_marker_id }
		
		_onInsertRemoved: (change) ->
			{background_marker_id, callout_marker_id} = @changeIdToMarkerIdMap[change.id]
			delete @changeIdToMarkerIdMap[change.id]
			session = @editor.getSession()
			session.removeMarker background_marker_id
			session.removeMarker callout_marker_id
		
		_onDeleteRemoved: (change) ->
			{background_marker_id, callout_marker_id} = @changeIdToMarkerIdMap[change.id]
			delete @changeIdToMarkerIdMap[change.id]
			session = @editor.getSession()
			session.removeMarker background_marker_id
			session.removeMarker callout_marker_id
		
		_onCommentAdded: (comment) ->
			if @rangesTracker.resolvedThreadIds[comment.op.t]
				# Comment is resolved so shouldn't be displayed.
				return
			if !@changeIdToMarkerIdMap[comment.id]?
				# Only create new markers if they don't already exist
				start = @_shareJsOffsetToAcePosition(comment.op.p)
				end = @_shareJsOffsetToAcePosition(comment.op.p + comment.op.c.length)
				session = @editor.getSession()
				doc = session.getDocument()
				background_range = new Range(start.row, start.column, end.row, end.column)
				background_marker_id = session.addMarker background_range, "track-changes-marker track-changes-comment-marker", "text"
				callout_marker_id = @_createCalloutMarker(start, "track-changes-comment-marker-callout")
				@changeIdToMarkerIdMap[comment.id] = { background_marker_id, callout_marker_id }
		
		_onCommentRemoved: (comment) ->
			if @changeIdToMarkerIdMap[comment.id]?
				# Resolved comments may not have marker ids
				{background_marker_id, callout_marker_id} = @changeIdToMarkerIdMap[comment.id]
				delete @changeIdToMarkerIdMap[comment.id]
				session = @editor.getSession()
				session.removeMarker background_marker_id
				session.removeMarker callout_marker_id

		_aceRangeToShareJs: (range) ->
			lines = @editor.getSession().getDocument().getLines 0, range.row
			return AceShareJsCodec.aceRangeToShareJs(range, lines)

		_aceChangeToShareJs: (delta) ->
			lines = @editor.getSession().getDocument().getLines 0, delta.start.row
			return AceShareJsCodec.aceChangeToShareJs(delta, lines)
		
		_shareJsOffsetToAcePosition: (offset) ->
			lines = @editor.getSession().getDocument().getAllLines()
			return AceShareJsCodec.shareJsOffsetToAcePosition(offset, lines)
		
		_onChangeMoved: (change) ->
			start = @_shareJsOffsetToAcePosition(change.op.p)
			if change.op.i?
				end = @_shareJsOffsetToAcePosition(change.op.p + change.op.i.length)
			else
				end = start
			@_updateMarker(change.id, start, end)
		
		_onCommentMoved: (comment) ->
			start = @_shareJsOffsetToAcePosition(comment.op.p)
			end = @_shareJsOffsetToAcePosition(comment.op.p + comment.op.c.length)
			@_updateMarker(comment.id, start, end)
	
		_updateMarker: (change_id, start, end) ->
			return if !@changeIdToMarkerIdMap[change_id]?
			session = @editor.getSession()
			markers = session.getMarkers()
			{background_marker_id, callout_marker_id} = @changeIdToMarkerIdMap[change_id]
			if background_marker_id? and markers[background_marker_id]?
				background_marker = markers[background_marker_id]
				background_marker.range.start = start
				background_marker.range.end = end
			if callout_marker_id? and markers[callout_marker_id]?
				callout_marker = markers[callout_marker_id]
				callout_marker.range.start = start
				callout_marker.range.end = start
<|MERGE_RESOLUTION|>--- conflicted
+++ resolved
@@ -214,8 +214,6 @@
 		rejectChangeIds: (change_ids) ->
 			changes = @rangesTracker.getChanges(change_ids)
 			return if changes.length == 0
-<<<<<<< HEAD
-=======
 
 			# When doing bulk rejections, adjacent changes might interact with each other.
 			# Consider an insertion with an adjacent deletion (which is a common use-case, replacing words):
@@ -269,7 +267,6 @@
 			#           "foo quuxbar baz" -> "foo bar baz"
 			#                |--| -> 4 characters to be removed
 			
->>>>>>> 73a67c66
 			changes.sort((a, b) -> b.op.p - a.op.p)
 
 			session = @editor.getSession()
