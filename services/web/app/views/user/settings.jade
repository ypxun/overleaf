--- conflicted
+++ resolved
@@ -86,11 +86,7 @@
 													name='newPassword2',
 													placeholder='*********',
 													ng-model="newPassword2",
-<<<<<<< HEAD
 													equals="newPassword1"
-=======
-													ng-equals="{{newPassword1}}"
->>>>>>> a337b8e8
 												)
 												span.small.text-primary(ng-show="changePasswordForm.newPassword2.$invalid && changePasswordForm.newPassword2.$dirty")
 													| #{translate("doesnt_match")}
