--- conflicted
+++ resolved
@@ -13,8 +13,7 @@
 
 module.exports = ClsiManager =
 
-<<<<<<< HEAD
-	sendRequest: (project_id, options = {}, callback = (error, status, outputFiles, clsiServerId, validationProblems) ->) ->
+	sendRequest: (project_id, user_id, options = {}, callback = (error, status, outputFiles, clsiServerId, validationProblems) ->) ->
 		ClsiManager._buildRequest project_id, options, (error, req) ->
 			return callback(error) if error?
 			logger.log project_id: project_id, "sending compile to CLSI"
@@ -25,22 +24,6 @@
 				if validationProblems?
 					logger.log project_id:project_id, validationProblems:validationProblems, "problems with users latex before compile was attempted"
 					return callback(null, "validation-problems", null, null, validationProblems)
-				ClsiManager._postToClsi project_id, req, options.compileGroup, (error, response) ->
-					if error?
-						logger.err err:error, project_id:project_id, "error sending request to clsi"
-						return callback(error)
-					logger.log project_id: project_id, outputFilesLength: response?.outputFiles?.length, status: response?.status, "received compile response from CLSI"
-					ClsiCookieManager._getServerId project_id, (err, clsiServerId)->
-						if err?
-							logger.err err:err, project_id:project_id, "error getting server id"
-							return callback(err)
-						outputFiles = ClsiManager._parseOutputFiles(project_id, response?.compile?.outputFiles)
-						callback(null, response?.compile?.status, outputFiles, clsiServerId)
-=======
-	sendRequest: (project_id, user_id, options = {}, callback = (error, success) ->) ->
-		ClsiManager._buildRequest project_id, options, (error, req) ->
-			return callback(error) if error?
-			logger.log project_id: project_id, "sending compile to CLSI"
 			ClsiManager._postToClsi project_id, user_id, req, options.compileGroup, (error, response) ->
 				if error?
 					logger.err err:error, project_id:project_id, "error sending request to clsi"
@@ -52,7 +35,6 @@
 						return callback(err)
 					outputFiles = ClsiManager._parseOutputFiles(project_id, response?.compile?.outputFiles)
 					callback(null, response?.compile?.status, outputFiles, clsiServerId)
->>>>>>> e6dcce21
 
 	deleteAuxFiles: (project_id, user_id, options, callback = (error) ->) ->
 		compilerUrl = @_getCompilerUrl(options?.compileGroup, project_id, user_id)
