--- conflicted
+++ resolved
@@ -37,13 +37,9 @@
 							return callback(error) if error?
 							for key, value of limits
 								options[key] = value
-<<<<<<< HEAD
-							ClsiManager.sendRequest project_id, options, (error, status, outputFiles, clsiServerId, validationProblems) ->
-=======
 							# only pass user_id down to clsi if this is a per-user compile
 							compileAsUser = if options.isolated then user_id else undefined
-							ClsiManager.sendRequest project_id, compileAsUser, options, (error, status, outputFiles, clsiServerId) ->
->>>>>>> e6dcce21
+							ClsiManager.sendRequest project_id, compileAsUser, options, (error, status, outputFiles, clsiServerId, validationProblems) ->
 								return callback(error) if error?
 								logger.log files: outputFiles, "output files"
 								callback(null, status, outputFiles, clsiServerId, limits, validationProblems)
