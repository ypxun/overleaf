async = require("async")
logger = require("logger-sharelatex")
projectDeleter = require("./ProjectDeleter")
projectDuplicator = require("./ProjectDuplicator")
projectCreationHandler = require("./ProjectCreationHandler")
editorController = require("../Editor/EditorController")
metrics = require('metrics-sharelatex')
User = require('../../models/User').User
TagsHandler = require("../Tags/TagsHandler")
SubscriptionLocator = require("../Subscription/SubscriptionLocator")
NotificationsHandler = require("../Notifications/NotificationsHandler")
LimitationsManager = require("../Subscription/LimitationsManager")
underscore = require("underscore")
Settings = require("settings-sharelatex")
AuthorizationManager = require("../Authorization/AuthorizationManager")
fs = require "fs"
InactiveProjectManager = require("../InactiveData/InactiveProjectManager")
ProjectUpdateHandler = require("./ProjectUpdateHandler")
ProjectGetter = require("./ProjectGetter")
PrivilegeLevels = require("../Authorization/PrivilegeLevels")
AuthenticationController = require("../Authentication/AuthenticationController")
PackageVersions = require("../../infrastructure/PackageVersions")
AnalyticsManager = require "../Analytics/AnalyticsManager"
Sources = require "../Authorization/Sources"
TokenAccessHandler = require '../TokenAccess/TokenAccessHandler'
CollaboratorsHandler = require '../Collaborators/CollaboratorsHandler'
crypto = require 'crypto'

module.exports = ProjectController =

	_isInPercentageRollout: (rolloutName, objectId, percentage) ->
		if Settings.bypassPercentageRollouts == true
			return true
		data = "#{rolloutName}:#{objectId.toString()}"
		md5hash = crypto.createHash('md5').update(data).digest('hex')
		counter = parseInt(md5hash.slice(26, 32), 16)
		return (counter % 100) < percentage

	updateProjectSettings: (req, res, next) ->
		project_id = req.params.Project_id

		jobs = []

		if req.body.compiler?
			jobs.push (callback) ->
				editorController.setCompiler project_id, req.body.compiler, callback

		if req.body.name?
			jobs.push (callback) ->
				editorController.renameProject project_id, req.body.name, callback

		if req.body.spellCheckLanguage?
			jobs.push (callback) ->
				editorController.setSpellCheckLanguage project_id, req.body.spellCheckLanguage, callback

		if req.body.rootDocId?
			jobs.push (callback) ->
				editorController.setRootDoc project_id, req.body.rootDocId, callback

		async.series jobs, (error) ->
			return next(error) if error?
			res.sendStatus(204)

	updateProjectAdminSettings: (req, res, next) ->
		project_id = req.params.Project_id

		jobs = []
		if req.body.publicAccessLevel?
			jobs.push (callback) ->
				editorController.setPublicAccessLevel project_id, req.body.publicAccessLevel, callback

		async.series jobs, (error) ->
			return next(error) if error?
			res.sendStatus(204)

	deleteProject: (req, res) ->
		project_id = req.params.Project_id
		forever    = req.query?.forever?
		logger.log project_id: project_id, forever: forever, "received request to archive project"

		if forever
			doDelete = projectDeleter.deleteProject
		else
			doDelete = projectDeleter.archiveProject

		doDelete project_id, (err)->
			if err?
				res.sendStatus 500
			else
				res.sendStatus 200

	restoreProject: (req, res) ->
		project_id = req.params.Project_id
		logger.log project_id:project_id, "received request to restore project"
		projectDeleter.restoreProject project_id, (err)->
			if err?
				res.sendStatus 500
			else
				res.sendStatus 200

	cloneProject: (req, res, next)->
		metrics.inc "cloned-project"
		project_id = req.params.Project_id
		projectName = req.body.projectName
		logger.log project_id:project_id, projectName:projectName, "cloning project"
		if !AuthenticationController.isUserLoggedIn(req)
			return res.send redir:"/register"
		currentUser = AuthenticationController.getSessionUser(req)
		projectDuplicator.duplicate currentUser, project_id, projectName, (err, project)->
			if err?
				logger.error err:err, project_id: project_id, user_id: currentUser._id, "error cloning project"
				return next(err)
			res.send(project_id:project._id)


	newProject: (req, res, next)->
		user_id = AuthenticationController.getLoggedInUserId(req)
		projectName = req.body.projectName?.trim()
		template = req.body.template
		logger.log user: user_id, projectType: template, name: projectName, "creating project"
		async.waterfall [
			(cb)->
				if template == 'example'
					projectCreationHandler.createExampleProject user_id, projectName, cb
				else
					projectCreationHandler.createBasicProject user_id, projectName, cb
		], (err, project)->
			return next(err) if err?
			logger.log project: project, user: user_id, name: projectName, templateType: template, "created project"
			res.send {project_id:project._id}


	renameProject: (req, res, next)->
		project_id = req.params.Project_id
		newName = req.body.newProjectName
		editorController.renameProject project_id, newName, (err)->
			return next(err) if err?
			res.sendStatus 200

	projectListPage: (req, res, next)->
		timer = new metrics.Timer("project-list")
		user_id = AuthenticationController.getLoggedInUserId(req)
		currentUser = AuthenticationController.getSessionUser(req)
		async.parallel {
			tags: (cb)->
				TagsHandler.getAllTags user_id, cb
			notifications: (cb)->
				NotificationsHandler.getUserNotifications user_id, cb
			projects: (cb)->
				ProjectGetter.findAllUsersProjects user_id, 'name lastUpdated publicAccesLevel archived owner_ref tokens', cb
			hasSubscription: (cb)->
				LimitationsManager.userHasSubscriptionOrIsGroupMember currentUser, cb
			user: (cb) ->
				User.findById user_id, "featureSwitches", cb
			}, (err, results)->
				if err?
					logger.err err:err, "error getting data for project list page"
					return next(err)
				logger.log results:results, user_id:user_id, "rendering project list"
				tags = results.tags[0]
				notifications = require("underscore").map results.notifications, (notification)->
					notification.html = req.i18n.translate(notification.templateKey, notification.messageOpts)
					return notification
				projects = ProjectController._buildProjectList results.projects
				user = results.user
				ProjectController._injectProjectOwners projects, (error, projects) ->
					return next(error) if error?
					viewModel = {
						title:'your_projects'
						priority_title: true
						projects: projects
						tags: tags
						notifications: notifications or []
						user: user
						hasSubscription: results.hasSubscription[0]
					}

					if Settings?.algolia?.app_id? and Settings?.algolia?.read_only_api_key?
						viewModel.showUserDetailsArea = true
						viewModel.algolia_api_key = Settings.algolia.read_only_api_key
						viewModel.algolia_app_id = Settings.algolia.app_id
					else
						viewModel.showUserDetailsArea = false

					res.render 'project/list', viewModel
					timer.done()


	loadEditor: (req, res, next)->
		timer = new metrics.Timer("load-editor")
		if !Settings.editorIsOpen
			return res.render("general/closed", {title:"updating_site"})

		if AuthenticationController.isUserLoggedIn(req)
			user_id = AuthenticationController.getLoggedInUserId(req)
			anonymous = false
		else
			anonymous = true
			user_id = null

		project_id = req.params.Project_id
		logger.log project_id:project_id, anonymous:anonymous, user_id:user_id, "loading editor"

		async.parallel {
			project: (cb)->
				ProjectGetter.getProject(
					project_id,
					{ name: 1, lastUpdated: 1, track_changes: 1, owner_ref: 1 },
					cb
				)
			user: (cb)->
				if !user_id?
					cb null, defaultSettingsForAnonymousUser(user_id)
				else
					User.findById user_id, (err, user)->
						logger.log project_id:project_id, user_id:user_id, "got user"
						cb err, user
			subscription: (cb)->
				if !user_id?
					return cb()
				SubscriptionLocator.getUsersSubscription user_id, cb
			activate: (cb)->
				InactiveProjectManager.reactivateProjectIfRequired project_id, cb
			markAsOpened: (cb)->
				#don't need to wait for this to complete
				ProjectUpdateHandler.markAsOpened project_id, ->
				cb()
			showTrackChangesOnboarding: (cb) ->
				cb = underscore.once(cb)
				if !user_id?
					return cb()
				timestamp = user_id.toString().substring(0,8)
				userSignupDate = new Date( parseInt( timestamp, 16 ) * 1000 )
				if userSignupDate > new Date("2017-03-09") # 8th March
					# Don't show for users who registered after it was released
					return cb(null, false)
				timeout = setTimeout cb, 500
				AnalyticsManager.getLastOccurance user_id, "shown-track-changes-onboarding-2", (error, event) ->
					clearTimeout timeout
					if error?
						return cb(null, false)
					else if event?
						return cb(null, false)
					else
						logger.log { user_id, event }, "track changes onboarding not shown yet to this user"
						return cb(null, true)
			showPerUserTCNotice: (cb) ->
				cb = underscore.once(cb)
				if !user_id?
					return cb()
				timestamp = user_id.toString().substring(0,8)
				userSignupDate = new Date( parseInt( timestamp, 16 ) * 1000 )
				if userSignupDate > new Date("2017-08-09")
					# Don't show for users who registered after it was released
					return cb(null, false)
				timeout = setTimeout cb, 500
				AnalyticsManager.getLastOccurance user_id, "shown-per-user-tc-notice", (error, event) ->
					clearTimeout timeout
					if error?
						return cb(null, false)
					else if event?
						return cb(null, false)
					else
						logger.log { user_id, event }, "per user track changes notice not shown yet to this user"
						return cb(null, true)
			isTokenMember: (cb) ->
				cb = underscore.once(cb)
				if !user_id?
					return cb()
				CollaboratorsHandler.userIsTokenMember user_id, project_id, cb
			showAutoCompileOnboarding: (cb) ->
				cb = underscore.once(cb)
				if !user_id?
					return cb()

				# Extract data from user's ObjectId
				timestamp = parseInt(user_id.toString().substring(0, 8), 16)

				rolloutPercentage = 60 # Percentage of users to roll out to
				if !ProjectController._isInPercentageRollout('autocompile', user_id, rolloutPercentage)
					# Don't show if user is not part of roll out
					return cb(null, { enabled: false, showOnboarding: false })
				userSignupDate = new Date(timestamp * 1000)
				if userSignupDate > new Date("2017-10-16")
					# Don't show for users who registered after it was released
					return cb(null, { enabled: true, showOnboarding: false })
				timeout = setTimeout cb, 500
				AnalyticsManager.getLastOccurance user_id, "shown-autocompile-onboarding", (error, event) ->
					clearTimeout timeout
					if error?
						return cb(null, { enabled: true, showOnboarding: false })
					else if event?
						return cb(null, { enabled: true, showOnboarding: false })
					else
						logger.log { user_id, event }, "autocompile onboarding not shown yet to this user"
						return cb(null, { enabled: true, showOnboarding: true })
			couldShowLinkSharingOnboarding: (cb) ->
				cb = underscore.once(cb)
				if !user_id?
					return cb()
				# Extract data from user's ObjectId
				timestamp = parseInt(user_id.toString().substring(0, 8), 16)
				userSignupDate = new Date(timestamp * 1000)
				if userSignupDate > new Date("2017-11-10")
					# Don't show for users who registered after it was released
					return cb(null, false)
				timeout = setTimeout cb, 500
				AnalyticsManager.getLastOccurance user_id, "shown-linksharing-onboarding", (error, event) ->
					clearTimeout timeout
					if error? || event?
						return cb(null, false)
					else
						return cb(null, true)
		}, (err, results)->
			if err?
				logger.err err:err, "error getting details for project page"
				return next err
			project = results.project
			user = results.user
			subscription = results.subscription
			{ showTrackChangesOnboarding, showPerUserTCNotice, showAutoCompileOnboarding } = results

			daysSinceLastUpdated =  (new Date() - project.lastUpdated) / 86400000
			logger.log project_id:project_id, daysSinceLastUpdated:daysSinceLastUpdated, "got db results for loading editor"

			token = TokenAccessHandler.getRequestToken(req, project_id)
			isTokenMember = results.isTokenMember
<<<<<<< HEAD
			enableTokenAccessUI = ProjectController._isInPercentageRollout(
				'linksharing',
				project.owner_ref,
				0
			)
=======
			# Roll out token-access based on Project owner
			enableTokenAccessUI = ProjectController._isInPercentageRollout(project.owner_ref, 0)
			showLinkSharingOnboarding = enableTokenAccessUI && results.couldShowLinkSharingOnboarding
>>>>>>> 87e4303a
			AuthorizationManager.getPrivilegeLevelForProject user_id, project_id, token, (error, privilegeLevel)->
				return next(error) if error?
				if !privilegeLevel? or privilegeLevel == PrivilegeLevels.NONE
					return res.sendStatus 401

				if subscription? and subscription.freeTrial? and subscription.freeTrial.expiresAt?
					allowedFreeTrial = !!subscription.freeTrial.allowed || true

				logger.log project_id:project_id, "rendering editor page"
				res.render 'project/editor',
					title:  project.name
					priority_title: true
					bodyClasses: ["editor"]
					project_id : project._id
					user : {
						id    : user_id
						email : user.email
						first_name : user.first_name
						last_name  : user.last_name
						referal_id : user.referal_id
						signUpDate : user.signUpDate
						subscription :
							freeTrial: {allowed: allowedFreeTrial}
						featureSwitches: user.featureSwitches
						features: user.features
						refProviders: user.refProviders
						betaProgram: user.betaProgram
					}
					userSettings: {
						mode  : user.ace.mode
						theme : user.ace.theme
						fontSize : user.ace.fontSize
						autoComplete: user.ace.autoComplete
						autoPairDelimiters: user.ace.autoPairDelimiters
						pdfViewer : user.ace.pdfViewer
						syntaxValidation: user.ace.syntaxValidation
					}
					trackChangesState: project.track_changes
					showTrackChangesOnboarding: !!showTrackChangesOnboarding
					showPerUserTCNotice: !!showPerUserTCNotice
					autoCompileEnabled: !!showAutoCompileOnboarding?.enabled
					showAutoCompileOnboarding: !!showAutoCompileOnboarding?.showOnboarding
					privilegeLevel: privilegeLevel
					chatUrl: Settings.apis.chat.url
					anonymous: anonymous
					anonymousAccessToken: req._anonymousAccessToken
					isTokenMember: isTokenMember
					languages: Settings.languages
					themes: THEME_LIST
					maxDocLength: Settings.max_doc_length
					enableTokenAccessUI: enableTokenAccessUI
					showLinkSharingOnboarding: showLinkSharingOnboarding
				timer.done()

	_buildProjectList: (allProjects)->
		{owned, readAndWrite, readOnly, tokenReadAndWrite, tokenReadOnly} = allProjects
		projects = []
		for project in owned
			projects.push ProjectController._buildProjectViewModel(project, "owner", Sources.OWNER)
		# Invite-access
		for project in readAndWrite
			projects.push ProjectController._buildProjectViewModel(project, "readWrite", Sources.INVITE)
		for project in readOnly
			projects.push ProjectController._buildProjectViewModel(project, "readOnly", Sources.INVITE)
		# Token-access
		#   Only add these projects if they're not already present, this gives us cascading access
		#   from 'owner' => 'token-read-only'
		for project in tokenReadAndWrite
			if projects.filter((p) -> p.id.toString() == project._id.toString()).length == 0
				projects.push ProjectController._buildProjectViewModel(project, "readAndWrite", Sources.TOKEN)
		for project in tokenReadOnly
			if projects.filter((p) -> p.id.toString() == project._id.toString()).length == 0
				projects.push ProjectController._buildProjectViewModel(project, "readOnly", Sources.TOKEN)

		return projects

	_buildProjectViewModel: (project, accessLevel, source) ->
		TokenAccessHandler.protectTokens(project, accessLevel)
		model = {
			id: project._id
			name: project.name
			lastUpdated: project.lastUpdated
			publicAccessLevel: project.publicAccesLevel
			accessLevel: accessLevel
			source: source
			archived: !!project.archived
			owner_ref: project.owner_ref
			tokens: project.tokens
		}
		return model

	_injectProjectOwners: (projects, callback = (error, projects) ->) ->
		users = {}
		for project in projects
			if project.owner_ref?
				users[project.owner_ref.toString()] = true

		jobs = []
		for user_id, _ of users
			do (user_id) ->
				jobs.push (callback) ->
					User.findById user_id, "first_name last_name", (error, user) ->
						return callback(error) if error?
						users[user_id] = user
						callback()

		async.series jobs, (error) ->
			for project in projects
				if project.owner_ref?
					project.owner = users[project.owner_ref.toString()]
			callback null, projects

defaultSettingsForAnonymousUser = (user_id)->
	id : user_id
	ace:
		mode:'none'
		theme:'textmate'
		fontSize: '12'
		autoComplete: true
		spellCheckLanguage: ""
		pdfViewer: ""
		syntaxValidation: true
	subscription:
		freeTrial:
			allowed: true
	featureSwitches:
		github: false

THEME_LIST = []
do generateThemeList = () ->
	files = fs.readdirSync __dirname + '/../../../../public/js/' + PackageVersions.lib('ace')
	for file in files
		if file.slice(-2) == "js" and file.match(/^theme-/)
			cleanName = file.slice(0,-3).slice(6)
			THEME_LIST.push cleanName<|MERGE_RESOLUTION|>--- conflicted
+++ resolved
@@ -325,17 +325,13 @@
 
 			token = TokenAccessHandler.getRequestToken(req, project_id)
 			isTokenMember = results.isTokenMember
-<<<<<<< HEAD
+			# Roll out token-access based on Project owner
 			enableTokenAccessUI = ProjectController._isInPercentageRollout(
 				'linksharing',
 				project.owner_ref,
 				0
 			)
-=======
-			# Roll out token-access based on Project owner
-			enableTokenAccessUI = ProjectController._isInPercentageRollout(project.owner_ref, 0)
 			showLinkSharingOnboarding = enableTokenAccessUI && results.couldShowLinkSharingOnboarding
->>>>>>> 87e4303a
 			AuthorizationManager.getPrivilegeLevelForProject user_id, project_id, token, (error, privilegeLevel)->
 				return next(error) if error?
 				if !privilegeLevel? or privilegeLevel == PrivilegeLevels.NONE
