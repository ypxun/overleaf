UserCreator = require('../User/UserCreator')
Project = require("../../models/Project").Project
logger = require('logger-sharelatex')
UserGetter = require "../User/UserGetter"
ContactManager = require "../Contacts/ContactManager"
CollaboratorsEmailHandler = require "./CollaboratorsEmailHandler"
async = require "async"
PrivilegeLevels = require "../Authorization/PrivilegeLevels"
PublicAccessLevels = require "../Authorization/PublicAccessLevels"
Errors = require "../Errors/Errors"
EmailHelper = require "../Helpers/EmailHelper"
ProjectEditorHandler = require "../Project/ProjectEditorHandler"
Sources = require "../Authorization/Sources"
ObjectId = require('mongojs').ObjectId

module.exports = CollaboratorsHandler =

	getMemberIdsWithPrivilegeLevels: (project_id, callback = (error, members) ->) ->
		projection =
			owner_ref: 1,
			collaberator_refs: 1,
			readOnly_refs: 1,
			tokenAccessReadOnly_refs: 1,
			tokenAccessReadAndWrite_refs: 1
			publicAccesLevel: 1
		Project.findOne { _id: project_id }, projection, (error, project) ->
			return callback(error) if error?
			return callback new Errors.NotFoundError("no project found with id #{project_id}") if !project?
			members = []
			members.push {
				id: project.owner_ref.toString(),
				privilegeLevel: PrivilegeLevels.OWNER,
				source: Sources.OWNER
			}
			for member_id in project.collaberator_refs or []
				members.push {
					id: member_id.toString(),
					privilegeLevel: PrivilegeLevels.READ_AND_WRITE,
					source: Sources.INVITE
				}
			for member_id in project.readOnly_refs or []
				members.push {
					id: member_id.toString(),
					privilegeLevel: PrivilegeLevels.READ_ONLY,
					source: Sources.INVITE
				}
			if project.publicAccesLevel == PublicAccessLevels.TOKEN_BASED
				for member_id in project.tokenAccessReadAndWrite_refs or []
					members.push {
						id: member_id.toString(),
						privilegeLevel: PrivilegeLevels.READ_AND_WRITE,
						source: Sources.TOKEN
					}
				for member_id in project.tokenAccessReadOnly_refs or []
					members.push {
						id: member_id.toString(),
						privilegeLevel: PrivilegeLevels.READ_ONLY,
						source: Sources.TOKEN
					}
			return callback null, members

	getMemberIds: (project_id, callback = (error, member_ids) ->) ->
		CollaboratorsHandler.getMemberIdsWithPrivilegeLevels project_id, (error, members) ->
			return callback(error) if error?
			return callback null, members.map (m) -> m.id

	getInvitedMemberIds: (project_id, callback = (error, member_ids) ->) ->
		CollaboratorsHandler.getMemberIdsWithPrivilegeLevels project_id, (error, members) ->
			return callback(error) if error?
			return callback null, members.filter((m) -> m.source != Sources.TOKEN).map((m) -> m.id)

	USER_PROJECTION: {
		_id: 1,
		email: 1,
		features: 1,
		first_name: 1,
		last_name: 1,
		signUpDate: 1
	}
	_loadMembers: (members, callback=(error, users) ->) ->
		result = []
		async.mapLimit members, 3,
			(member, cb) ->
				UserGetter.getUserOrUserStubById member.id, CollaboratorsHandler.USER_PROJECTION, (error, user) ->
					return cb(error) if error?
					if user?
						result.push { user: user, privilegeLevel: member.privilegeLevel }
					cb()
			(error) ->
				return callback(error) if error?
				callback null, result

	getMembersWithPrivilegeLevels: (project_id, callback = (error, members) ->) ->
		CollaboratorsHandler.getMemberIdsWithPrivilegeLevels project_id, (error, members = []) ->
			return callback(error) if error?
			CollaboratorsHandler._loadMembers members, (error, users) ->
				callback error, users

	getInvitedMembersWithPrivilegeLevels: (project_id, callback = (error, members) ->) ->
		CollaboratorsHandler.getMemberIdsWithPrivilegeLevels project_id, (error, members = []) ->
			return callback(error) if error?
			members = members.filter((m) -> m.source != Sources.TOKEN)
			CollaboratorsHandler._loadMembers members, (error, users) ->
				callback error, users

	getTokenMembersWithPrivilegeLevels: (project_id, callback = (error, members) ->) ->
		CollaboratorsHandler.getMemberIdsWithPrivilegeLevels project_id, (error, members = []) ->
			return callback(error) if error?
			members = members.filter((m) -> m.source == Sources.TOKEN)
			CollaboratorsHandler._loadMembers members, (error, users) ->
				callback error, users

	getMemberIdPrivilegeLevel: (user_id, project_id, callback = (error, privilegeLevel) ->) ->
		# In future if the schema changes and getting all member ids is more expensive (multiple documents)
		# then optimise this.
		CollaboratorsHandler.getMemberIdsWithPrivilegeLevels project_id, (error, members = []) ->
			return callback(error) if error?
			for member in members
				if member.id == user_id?.toString()
					return callback null, member.privilegeLevel
			return callback null, PrivilegeLevels.NONE

	getInvitedMemberCount: (project_id, callback = (error, count) ->) ->
		CollaboratorsHandler.getMemberIdsWithPrivilegeLevels project_id, (error, members) ->
			return callback(error) if error?
			return callback null, (members or []).filter((m) -> m.source != Sources.TOKEN).length

	getInvitedCollaboratorCount: (project_id, callback = (error, count) ->) ->
		CollaboratorsHandler.getInvitedMemberCount project_id, (error, count) ->
			return callback(error) if error?
			return callback null, count - 1 # Don't count project owner

	isUserInvitedMemberOfProject: (user_id, project_id, callback = (error, isMember, privilegeLevel) ->) ->
		CollaboratorsHandler.getMemberIdsWithPrivilegeLevels project_id, (error, members = []) ->
			return callback(error) if error?
			for member in members
				if member.id.toString() == user_id.toString() and member.source != Sources.TOKEN
					return callback null, true, member.privilegeLevel
			return callback null, false, null

	getProjectsUserIsMemberOf: (user_id, fields, callback = (error, {readAndWrite:[],readOnly:[],tokenReadAndWrite:[],tokenReadOnly:[]}) ->) ->
		async.mapLimit(
			[
				{collaberator_refs: user_id},
				{readOnly_refs: user_id},
				{
					tokenAccessReadAndWrite_refs: user_id,
					publicAccesLevel: PublicAccessLevels.TOKEN_BASED
				},
				{
					tokenAccessReadOnly_refs: user_id,
					publicAccesLevel: PublicAccessLevels.TOKEN_BASED
				}
			]
			, 2
			, (query, cb) ->
				Project.find query, fields, cb
			, (error, results) ->
				return callback(error) if error?
				projects = {
					readAndWrite:      results[0]
					readOnly:          results[1]
					tokenReadAndWrite: results[2]
					tokenReadOnly:     results[3]
				}
				callback(null, projects)
		)

	removeUserFromProject: (project_id, user_id, callback = (error) ->)->
		logger.log user_id: user_id, project_id: project_id, "removing user"
		conditions = _id:project_id
		update = $pull:{}
		update["$pull"] =
			collaberator_refs:user_id,
			readOnly_refs:user_id
			tokenAccessReadOnly_refs:user_id
			tokenAccessReadAndWrite_refs:user_id
		Project.update conditions, update, (err)->
			if err?
				logger.error err: err, "problem removing user from project collaberators"
			callback(err)

	removeUserFromAllProjets: (user_id, callback = (error) ->) ->
		CollaboratorsHandler.getProjectsUserIsMemberOf user_id, { _id: 1 }, (error, {readAndWrite, readOnly, tokenReadAndWrite, tokenReadOnly}) ->
			return callback(error) if error?
			allProjects =
				readAndWrite
				.concat(readOnly)
				.concat(tokenReadAndWrite)
				.concat(tokenReadOnly)
			jobs = []
			for project in allProjects
				do (project) ->
					jobs.push (cb) ->
						return cb() if !project?
						CollaboratorsHandler.removeUserFromProject project._id, user_id, cb
			async.series jobs, callback

	addUserIdToProject: (project_id, adding_user_id, user_id, privilegeLevel, callback = (error) ->)->
		Project.findOne { _id: project_id }, { collaberator_refs: 1, readOnly_refs: 1 }, (error, project) ->
			return callback(error) if error?
			existing_users = (project.collaberator_refs or [])
			existing_users = existing_users.concat(project.readOnly_refs or [])
			existing_users = existing_users.map (u) -> u.toString()
			if existing_users.indexOf(user_id.toString()) > -1
				return callback null # User already in Project

			if privilegeLevel == PrivilegeLevels.READ_AND_WRITE
				level = {"collaberator_refs":user_id}
				logger.log {privileges: "readAndWrite", user_id, project_id}, "adding user"
			else if privilegeLevel == PrivilegeLevels.READ_ONLY
				level = {"readOnly_refs":user_id}
				logger.log {privileges: "readOnly", user_id, project_id}, "adding user"
			else
				return callback(new Error("unknown privilegeLevel: #{privilegeLevel}"))

			ContactManager.addContact adding_user_id, user_id

			Project.update { _id: project_id }, { $addToSet: level }, (error) ->
				return callback(error) if error?
				# Flush to TPDS in background to add files to collaborator's Dropbox
				ProjectEntityHandler = require("../Project/ProjectEntityHandler")
				ProjectEntityHandler.flushProjectToThirdPartyDataStore project_id, (error) ->
					if error?
						logger.error {err: error, project_id, user_id}, "error flushing to TPDS after adding collaborator"
				callback()

	getAllInvitedMembers: (projectId, callback=(err, members)->) ->
		logger.log {projectId}, "fetching all members"
		CollaboratorsHandler.getInvitedMembersWithPrivilegeLevels projectId, (error, rawMembers) ->
			if error?
				logger.err {projectId, error}, "error getting members for project"
				return callback(error)
			{owner, members} = ProjectEditorHandler.buildOwnerAndMembersViews(rawMembers)
			callback(null, members)

<<<<<<< HEAD
	userIsTokenMember: (userId, projectId, callback=(err, isTokenMember)->) ->
		userId = ObjectId(userId.toString())
		projectId = ObjectId(projectId.toString())
		Project.findOne {
			_id: projectId,
			$or: [
				{tokenAccessReadOnly_refs: userId},
				{tokenAccessReadAndWrite_refs: userId}
			]
		}, {
			_id: 1
		}, (err, project) ->
			if err?
				return callback(err)
			callback(null, project?)
=======
	transferProjects: (from_user_id, to_user_id, callback=(err, projects) ->) ->
		MEMBER_KEYS = ['collaberator_refs', 'readOnly_refs']

		# Find all the projects this user is part of so we can flush them to TPDS
		query =
			$or:
				[{ owner_ref: from_user_id }]
				.concat(
					MEMBER_KEYS.map (key) ->
						q = {}
						q[key] = from_user_id
						return q
				) # [{ collaberator_refs: from_user_id }, ...]
		Project.find query, { _id: 1 }, (error, projects = []) ->
			return callback(error) if error?

			project_ids = projects.map (p) -> p._id
			logger.log {project_ids, from_user_id, to_user_id}, "transferring projects"

			update_jobs = []
			update_jobs.push (cb) ->
				Project.update { owner_ref: from_user_id }, { $set: { owner_ref: to_user_id }}, { multi: true }, cb
			for key in MEMBER_KEYS
				do (key) ->
					update_jobs.push (cb) ->
						query = {}
						addNewUserUpdate = $addToSet: {}
						removeOldUserUpdate = $pull: {}
						query[key] = from_user_id
						removeOldUserUpdate.$pull[key] = from_user_id
						addNewUserUpdate.$addToSet[key] = to_user_id
						# Mongo won't let us pull and addToSet in the same query, so do it in
						# two. Note we need to add first, since the query is based on the old user.
						Project.update query, addNewUserUpdate, { multi: true }, (error) ->
							return cb(error) if error?
							Project.update query, removeOldUserUpdate, { multi: true }, cb

			# Flush each project to TPDS to add files to new user's Dropbox
			ProjectEntityHandler = require("../Project/ProjectEntityHandler")
			flush_jobs = []
			for project_id in project_ids
				do (project_id) ->
					flush_jobs.push (cb) ->
						ProjectEntityHandler.flushProjectToThirdPartyDataStore project_id, cb

			# Flush in background, no need to block on this
			async.series flush_jobs, (error) ->
				if error?
					logger.err {err: error, project_ids, from_user_id, to_user_id}, "error flushing tranferred projects to TPDS"

			async.series update_jobs, callback
>>>>>>> 773277e3
<|MERGE_RESOLUTION|>--- conflicted
+++ resolved
@@ -234,7 +234,6 @@
 			{owner, members} = ProjectEditorHandler.buildOwnerAndMembersViews(rawMembers)
 			callback(null, members)
 
-<<<<<<< HEAD
 	userIsTokenMember: (userId, projectId, callback=(err, isTokenMember)->) ->
 		userId = ObjectId(userId.toString())
 		projectId = ObjectId(projectId.toString())
@@ -250,7 +249,7 @@
 			if err?
 				return callback(err)
 			callback(null, project?)
-=======
+
 	transferProjects: (from_user_id, to_user_id, callback=(err, projects) ->) ->
 		MEMBER_KEYS = ['collaberator_refs', 'readOnly_refs']
 
@@ -301,5 +300,4 @@
 				if error?
 					logger.err {err: error, project_ids, from_user_id, to_user_id}, "error flushing tranferred projects to TPDS"
 
-			async.series update_jobs, callback
->>>>>>> 773277e3
+			async.series update_jobs, callback