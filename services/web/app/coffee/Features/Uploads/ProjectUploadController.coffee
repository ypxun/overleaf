logger  = require "logger-sharelatex"
metrics = require "../../infrastructure/Metrics"
fs      = require "fs"
Path    = require "path"
FileSystemImportManager = require "./FileSystemImportManager"
ProjectUploadManager    = require "./ProjectUploadManager"

module.exports = ProjectUploadController =
	uploadProject: (req, res, next) ->
		timer = new metrics.Timer("project-upload")
		user_id = req.session.user._id
		{originalname, path} = req.files.qqfile
		name = Path.basename(originalname, ".zip")
		ProjectUploadManager.createProjectFromZipArchive user_id, name, path, (error, project) ->
			fs.unlink path, ->
			timer.done()
			if error?
				logger.error
					err: error, file_path: path, file_name: name,
					"error uploading project"
				res.send success: false
			else
				logger.log
					project: project._id, file_path: path, file_name: name,
					"uploaded project"
				res.send success: true, project_id: project._id
	
	uploadFile: (req, res, next) ->
		timer = new metrics.Timer("file-upload")
		name = req.files.qqfile.originalname
		path = req.files.qqfile.path
		project_id   = req.params.Project_id
		folder_id    = req.query.folder_id
		if !name? or name.length == 0 or name.length > 150
			logger.err project_id:project_id, name:name, "bad name when trying to upload file"
			return res.send success: false
<<<<<<< HEAD
		logger.log folder_id:folder_id, project_id:project_id, "getting upload file request"
		FileSystemImportManager.addEntity project_id, folder_id, name, path, true, (error, entity) ->
=======
		user_id = req.session.user._id
		FileSystemImportManager.addEntity user_id, project_id, folder_id, name, path, true, (error, entity) ->
>>>>>>> 086875d5
			fs.unlink path, ->
			timer.done()
			if error?
				logger.error
					err: error, project_id: project_id, file_path: path,
					file_name: name, folder_id: folder_id,
					"error uploading file"
				res.send success: false
			else
				logger.log
					project_id: project_id, file_path: path, file_name: name, folder_id: folder_id
					"uploaded file"
				res.send success: true, entity_id: entity?._id


<|MERGE_RESOLUTION|>--- conflicted
+++ resolved
@@ -34,13 +34,9 @@
 		if !name? or name.length == 0 or name.length > 150
 			logger.err project_id:project_id, name:name, "bad name when trying to upload file"
 			return res.send success: false
-<<<<<<< HEAD
 		logger.log folder_id:folder_id, project_id:project_id, "getting upload file request"
-		FileSystemImportManager.addEntity project_id, folder_id, name, path, true, (error, entity) ->
-=======
 		user_id = req.session.user._id
 		FileSystemImportManager.addEntity user_id, project_id, folder_id, name, path, true, (error, entity) ->
->>>>>>> 086875d5
 			fs.unlink path, ->
 			timer.done()
 			if error?
